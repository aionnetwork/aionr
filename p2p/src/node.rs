/*******************************************************************************
 * Copyright (c) 2018-2019 Aion foundation.
 *
 *     This file is part of the aion network project.
 *
 *     The aion network project is free software: you can redistribute it
 *     and/or modify it under the terms of the GNU General Public License
 *     as published by the Free Software Foundation, either version 3 of
 *     the License, or any later version.
 *
 *     The aion network project is distributed in the hope that it will
 *     be useful, but WITHOUT ANY WARRANTY; without even the implied
 *     warranty of MERCHANTABILITY or FITNESS FOR A PARTICULAR PURPOSE.
 *     See the GNU General Public License for more details.
 *
 *     You should have received a copy of the GNU General Public License
 *     along with the aion network project source files.
 *     If not, see <https://www.gnu.org/licenses/>.
 *
 ******************************************************************************/

use std::fmt;
use std::time::SystemTime;
use std::net::SocketAddr;
use std::sync::Arc;
use std::collections::hash_set::HashSet;
use uuid::Uuid;
use futures::sync::mpsc;
use tokio::net::TcpStream;
use super::msg::*;
use super::state::STATE;
use futures::sync::oneshot::Sender;
use parking_lot::Mutex;
use super::util::{calculate_hash,convert_ip_string};

const EMPTY_ID: &str = "00000000-0000-0000-0000-000000000000";

pub const HEADER_LENGTH: usize = 8;
pub const NODE_ID_LENGTH: usize = 36;
pub const PROTOCOL_LENGTH: usize = 6;
pub const MAX_REVISION_LENGTH: usize = 24;
pub const REVISION_PREFIX: &str = "r-";
pub const IP_LENGTH: usize = 8;

<<<<<<< HEAD
=======
fn calculate_hash<T: Hash>(t: &T) -> u64 {
    let mut s = DefaultHasher::new();
    t.hash(&mut s);
    s.finish()
}

/// p2p node, basic connected node information
>>>>>>> cd5bc0e5
#[derive(Clone)]
pub struct Node {
    /// node hash
    pub hash: u64,
    /// node id
    pub id: [u8; NODE_ID_LENGTH],
    /// net id
    pub net_id: u32,
    /// address, include ip and port,
    /// inbound node port will be allocated by tcp stream
    pub addr: IpAddr,
    /// real address, include ip and port,
    /// the address which we can connect to.
    pub real_addr: IpAddr,
    /// revision
    pub revision: [u8; MAX_REVISION_LENGTH],
    /// tcp stream
    pub ts: Arc<TcpStream>,
    /// message channel transporter
    pub tx: mpsc::Sender<ChannelBuffer>,
    /// node state
    pub state: STATE,
    /// connection type (inbound/outbound)
    pub connection: Connection,
    /// seed node flag
    pub if_seed: bool,
    /// node update timestamp, use to keep node alive
    pub update: SystemTime,

    /// storage for msg out routes as flag tokens
    /// clear on incoming paired clear_token received
    pub tokens: HashSet<u32>,
    /// tcp stream shutdown signal sender
    pub tx_thread: Arc<Mutex<Vec<Sender<()>>>>,
}

impl Node {
    /// construct inbound node
    pub fn new_outbound(
        ts: TcpStream,
        tx: mpsc::Sender<ChannelBuffer>,
        id: [u8; NODE_ID_LENGTH],
        if_seed: bool,
        tx_thread: Sender<()>,
    ) -> Option<Node>
    {
        let mut tx_thread_vec = Vec::new();
        tx_thread_vec.push(tx_thread);
        let ts_addr = match ts.peer_addr() {
            Ok(addr) => addr,
            _ => return None,
        };
        let addr = IpAddr::parse(ts_addr);
        Some(Node {
            hash: calculate_hash(&addr.to_string()),
            id,
            net_id: 0,
            real_addr: addr.clone(),
            addr,

            revision: [b' '; MAX_REVISION_LENGTH],
            ts: Arc::new(ts),
            tx,
            state: STATE::CONNECTED,
            connection: Connection::OUTBOUND,
            if_seed,
            update: SystemTime::now(),

            tokens: HashSet::new(),
            tx_thread: Arc::new(Mutex::new(tx_thread_vec)),
        })
    }

    /// construct outbound node
    pub fn new_inbound(
        ts: TcpStream,
        tx: mpsc::Sender<ChannelBuffer>,
        if_seed: bool,
        tx_thread: Sender<()>,
    ) -> Option<Node>
    {
        let mut tx_thread_vec = Vec::new();
        tx_thread_vec.push(tx_thread);
        let ts_addr = match ts.peer_addr() {
            Ok(addr) => addr,
            _ => return None,
        };
        let addr = IpAddr::parse(ts_addr);
        Some(Node {
            hash: calculate_hash(&addr.to_string()),
            id: [b'0'; NODE_ID_LENGTH],
            net_id: 0,
            addr,
            real_addr: IpAddr {
                ip: [0u8; 8],
                port: 0,
            },

            revision: [b' '; MAX_REVISION_LENGTH],
            ts: Arc::new(ts),
            tx,
            state: STATE::CONNECTED,
            connection: Connection::INBOUND,
            if_seed,
            update: SystemTime::now(),

            tokens: HashSet::new(),
            tx_thread: Arc::new(Mutex::new(tx_thread_vec)),
        })
    }

    /// get nodes id
    pub fn get_id_string(&self) -> String { String::from_utf8_lossy(&self.id).into() }

    /// update nodes
    pub fn update(&mut self) {
        trace!(target: "p2p_node", "node timestamp updated");
        self.update = SystemTime::now();
    }

    /// return true if node is active
    pub fn is_active(&self) -> bool { self.state == STATE::ACTIVE }

    /// shutdown tcp thread
    pub fn shutdown_tcp_thread(&self) -> Result<(), ()> {
        let mut tx_thread_vec = self.tx_thread.lock();
        let mut result = Ok(());
        while !tx_thread_vec.is_empty() {
            if let Some(tx_thread) = tx_thread_vec.pop() {
                result = tx_thread.send(())
            }
        }
        result
    }
}

#[derive(Clone, Copy, Eq, Hash, PartialEq)]
pub struct IpAddr {
    pub ip: [u8; 8],
    pub port: u32,
}

impl IpAddr {
    pub fn new() -> IpAddr {
        IpAddr {
            ip: [0; 8],
            port: 0,
        }
    }
    pub fn new1(ip: [u8; 8], port: u32) -> IpAddr {
        IpAddr {
            ip,
            port,
        }
    }

    // TODO: merge with new1
    pub fn parse(sa: SocketAddr) -> IpAddr {
        let mut addr = IpAddr::new();
        addr.ip
            .copy_from_slice(&convert_ip_string(sa.ip().to_string()));
        addr.port = sa.port() as u32;
        addr
    }

    pub fn get_ip(&self) -> String {
        format!(
            "{}.{}.{}.{}",
            self.ip[1], self.ip[3], self.ip[5], self.ip[7]
        )
        .to_string()
    }

    pub fn to_string(&self) -> String {
        format!(
            "{}.{}.{}.{}:{}",
            self.ip[1], self.ip[3], self.ip[5], self.ip[7], self.port
        )
        .to_string()
    }

    pub fn to_formatted_string(&self) -> String {
        format!(
            "{:>3}.{:>3}.{:>3}.{:>3}:{:<5}",
            self.ip[1], self.ip[3], self.ip[5], self.ip[7], self.port
        )
        .to_string()
    }
}

// struct for initial seeds && active nodes from p2p communication
#[derive(Clone)]
pub struct TempNode {
    pub id: [u8; NODE_ID_LENGTH],
    pub addr: IpAddr,
    pub if_seed: bool,
}

impl TempNode {
    // TODO: remove in future
    pub fn default() -> TempNode {
        TempNode {
            id: [b'0'; NODE_ID_LENGTH],
            addr: IpAddr::new(),
            if_seed: false,
        }
    }

    pub fn get_hash(&self) -> u64 {
        let addr: String = self.addr.to_string();
        calculate_hash(&addr)
    }

    pub fn get_id_string(&self) -> String { String::from_utf8_lossy(&self.id).into() }

    // construct node from seed config
    // constrait check
    // TODO: return Option<TempNode>
    pub fn new_from_str(node_str: String) -> TempNode {
        let (_, node_str) = node_str.split_at(PROTOCOL_LENGTH);
        let (id_str, addr_str_0) = node_str.split_at(NODE_ID_LENGTH);
        let (_, addr_str_1) = addr_str_0.split_at(1);
        let addr_str_1_arr: Vec<&str> = addr_str_1.split(":").collect();
        let ip_str = addr_str_1_arr[0];
        let port_str = addr_str_1_arr[1];

        let mut id: [u8; NODE_ID_LENGTH] = [b'0'; NODE_ID_LENGTH];
        if EMPTY_ID == id_str.to_string() {
            let uuid = Uuid::new_v4();
            id.copy_from_slice(uuid.hyphenated().to_string().as_bytes());
        } else {
            id.copy_from_slice(id_str.as_bytes());
        }

        let mut addr = IpAddr::new();
        addr.ip
            .copy_from_slice(&convert_ip_string(ip_str.to_string()));
        addr.port = port_str.parse::<u32>().unwrap_or(30303);

        TempNode {
            id,
            addr,
            if_seed: true,
        }
    }
}

#[derive(Clone, PartialEq)]
pub enum Connection {
    INBOUND,
    OUTBOUND,
}

impl fmt::Display for Connection {
    fn fmt(&self, f: &mut fmt::Formatter) -> fmt::Result {
        let printable = match *self {
            Connection::INBOUND => "inbound",
            Connection::OUTBOUND => "outbound",
        };
        write!(f, "{}", printable)
    }
}

// TODO
#[cfg(test)]
mod node_tests {

    use TempNode;

    #[test]
    fn test_parse_seed() {
        let node_str = "p2p://00000000-0000-0000-0000-000000000000@0.0.0.0:30303".to_string();
        let tn = TempNode::new_from_str(node_str);
        assert_eq!(tn.addr.to_string(), "0.0.0.0:30303".to_string());
    }
}<|MERGE_RESOLUTION|>--- conflicted
+++ resolved
@@ -42,16 +42,6 @@
 pub const REVISION_PREFIX: &str = "r-";
 pub const IP_LENGTH: usize = 8;
 
-<<<<<<< HEAD
-=======
-fn calculate_hash<T: Hash>(t: &T) -> u64 {
-    let mut s = DefaultHasher::new();
-    t.hash(&mut s);
-    s.finish()
-}
-
-/// p2p node, basic connected node information
->>>>>>> cd5bc0e5
 #[derive(Clone)]
 pub struct Node {
     /// node hash
