/*******************************************************************************
 * Copyright (c) 2018-2019 Aion foundation.
 *
 *     This file is part of the aion network project.
 *
 *     The aion network project is free software: you can redistribute it
 *     and/or modify it under the terms of the GNU General Public License
 *     as published by the Free Software Foundation, either version 3 of
 *     the License, or any later version.
 *
 *     The aion network project is distributed in the hope that it will
 *     be useful, but WITHOUT ANY WARRANTY; without even the implied
 *     warranty of MERCHANTABILITY or FITNESS FOR A PARTICULAR PURPOSE.
 *     See the GNU General Public License for more details.
 *
 *     You should have received a copy of the GNU General Public License
 *     along with the aion network project source files.
 *     If not, see <https://www.gnu.org/licenses/>.
 *
 ******************************************************************************/

use std::fmt;
use std::time::SystemTime;
use std::net::SocketAddr;
use std::sync::Arc;
use std::collections::hash_map::DefaultHasher;
use std::collections::hash_set::HashSet;
use std::hash::Hash;
use std::hash::Hasher;
use uuid::Uuid;
use futures::sync::mpsc;
use aion_types::H256;
use tokio::net::TcpStream;
use super::msg::*;
use super::state::STATE;

const EMPTY_ID: &str = "00000000-0000-0000-0000-000000000000";

pub const HEADER_LENGTH: usize = 8;
pub const NODE_ID_LENGTH: usize = 36;
pub const PROTOCOL_LENGTH: usize = 6;
pub const MAX_REVISION_LENGTH: usize = 24;
pub const REVISION_PREFIX: &str = "r-";
pub const IP_LENGTH: usize = 8;
pub const DIFFICULTY_LENGTH: usize = 16;

fn calculate_hash<T: Hash>(t: &T) -> u64 {
    let mut s = DefaultHasher::new();
    t.hash(&mut s);
    s.finish()
}

#[derive(Clone)]
pub struct Node {
    pub hash: u64,
    pub id: [u8; NODE_ID_LENGTH],
    pub net_id: u32,
    pub addr: IpAddr,
    pub genesis_hash: H256,

    pub if_boot: bool,
    pub revision: [u8; MAX_REVISION_LENGTH],
    pub ts: Arc<TcpStream>,
    pub tx: mpsc::Sender<ChannelBuffer>,
    pub state: STATE,
    pub connection: Connection,
    pub if_seed: bool,
    pub update: SystemTime,
<<<<<<< HEAD

    /// storage for msg in & out routes
    /// since most of msg in pair mode: request & response
    pub tokens: HashSet<u32>,
    
=======
>>>>>>> da802bf2
}

impl Node {
    // construct inbound node
    pub fn new_outbound(
        sa: SocketAddr,
        ts: TcpStream,
        tx: mpsc::Sender<ChannelBuffer>,
        id: [u8; NODE_ID_LENGTH],
        if_seed: bool,
    ) -> Node
    {
        Node {
            hash: 0,
            id,
            net_id: 0,
            addr: IpAddr::parse(sa),
            genesis_hash: H256::default(),

            if_boot: false,
            revision: [b' '; MAX_REVISION_LENGTH],
            ts: Arc::new(ts),
            tx,
            state: STATE::CONNECTED,
            connection: Connection::OUTBOUND,
            if_seed,
            update: SystemTime::now(),

            tokens: HashSet::new(),
        }
    }

    // construct outbound node
    pub fn new_inbound(
        sa: SocketAddr,
        ts: TcpStream,
        tx: mpsc::Sender<ChannelBuffer>,
        if_seed: bool,
    ) -> Node
    {
        Node {
            hash: 0,
            id: [b'0'; NODE_ID_LENGTH],
            net_id: 0,
            addr: IpAddr::parse(sa),
            genesis_hash: H256::default(),
            
            if_boot: false,
            revision: [b' '; MAX_REVISION_LENGTH],
            ts: Arc::new(ts),
            tx,
            state: STATE::CONNECTED,
            connection: Connection::INBOUND,
            if_seed,
            update: SystemTime::now(),

            tokens: HashSet::new(),
        }
    }

    pub fn get_hash(&self) -> u64 {
        let ip = self.addr.get_ip();
        let hash: u64 = calculate_hash(&ip);
        trace!(target: "p2p", "node/get_hash: {}", &hash);
        hash
    }

    pub fn get_id_string(&self) -> String { String::from_utf8_lossy(&self.id).into() }

    pub fn update(&mut self) {
        debug!(target: "p2p", "node timestamp updated");
        self.update = SystemTime::now();
    }
}

pub fn convert_ip_string(ip_str: String) -> [u8; 8] {
    let mut ip: [u8; 8] = [0u8; 8];
    let ip_vec: Vec<&str> = ip_str.split(".").collect();
    if ip_vec.len() == 4 {
        ip[0] = 0;
        ip[1] = ip_vec[0].parse::<u8>().unwrap_or(0);
        ip[2] = 0;
        ip[3] = ip_vec[1].parse::<u8>().unwrap_or(0);
        ip[4] = 0;
        ip[5] = ip_vec[2].parse::<u8>().unwrap_or(0);
        ip[6] = 0;
        ip[7] = ip_vec[3].parse::<u8>().unwrap_or(0);
    }
    ip
}

#[derive(Clone, Copy, Eq, Hash, PartialEq)]
pub struct IpAddr {
    pub ip: [u8; 8],
    pub port: u32,
}

impl IpAddr {
    pub fn new() -> IpAddr {
        IpAddr {
            ip: [0; 8],
            port: 0,
        }
    }
    pub fn new1(ip: [u8; 8], port: u32) -> IpAddr {
        IpAddr {
            ip,
            port,
        }
    }

    // TODO: merge with new1
    pub fn parse(sa: SocketAddr) -> IpAddr {
        let mut addr = IpAddr::new();
        addr.ip
            .copy_from_slice(&convert_ip_string(sa.ip().to_string()));
        addr.port = sa.port() as u32;
        addr
    }

    pub fn get_ip(&self) -> String {
        format!(
            "{}.{}.{}.{}",
            self.ip[1], self.ip[3], self.ip[5], self.ip[7]
        )
        .to_string()
    }

    pub fn to_string(&self) -> String {
        format!(
            "{}.{}.{}.{}:{}",
            self.ip[1], self.ip[3], self.ip[5], self.ip[7], self.port
        )
        .to_string()
    }

    pub fn to_formatted_string(&self) -> String {
        format!(
            "{:>3}.{:>3}.{:>3}.{:>3}:{}",
            self.ip[1], self.ip[3], self.ip[5], self.ip[7], self.port
        )
        .to_string()
    }
}

// struct for initial seeds && active nodes from p2p communication
#[derive(Clone)]
pub struct TempNode {
    pub id: [u8; NODE_ID_LENGTH],
    pub addr: IpAddr,
    pub if_seed: bool,
}

impl TempNode {
    // TODO: remove in future
    pub fn default() -> TempNode {
        TempNode {
            id: [b'0'; NODE_ID_LENGTH],
            addr: IpAddr::new(),
            if_seed: false,
        }
    }

    pub fn get_hash(&self) -> u64 {
        let ip = self.addr.get_ip();
        // let list = vec![String::from(from_utf8(&self.id).unwrap()), ip];
        // let text = list.join("").to_string();
        // calculate_hash(&text)
        let hash: u64 = calculate_hash(&ip);
        trace!(target: "p2p", "temp_node/get_hash: {}", &hash);
        hash
    }

    // filter out incoming connection
    // pub fn get_blank_id_hash(&self) -> u64 {
    //     let ip = self.addr.get_ip();
    //     let list = vec![String::from(EMPTY_ID), ip];
    //     let text = list.join("").to_string();
    //     calculate_hash(&text)
    // }

    pub fn get_id_string(&self) -> String { String::from_utf8_lossy(&self.id).into() }

    // construct node from seed config
    // constrait check
    // TODO: return Option<TempNode>
    pub fn new_from_str(node_str: String) -> TempNode {
        let (_, node_str) = node_str.split_at(PROTOCOL_LENGTH);
        let (id_str, addr_str_0) = node_str.split_at(NODE_ID_LENGTH);
        let (_, addr_str_1) = addr_str_0.split_at(1);
        let addr_str_1_arr: Vec<&str> = addr_str_1.split(":").collect();
        let ip_str = addr_str_1_arr[0];
        let port_str = addr_str_1_arr[1];

        let mut id: [u8; NODE_ID_LENGTH] = [b'0'; NODE_ID_LENGTH];
        if EMPTY_ID == id_str.to_string() {
            let uuid = Uuid::new_v4();
            id.copy_from_slice(uuid.hyphenated().to_string().as_bytes());
        } else {
            id.copy_from_slice(id_str.as_bytes());
        }

        let mut addr = IpAddr::new();
        addr.ip
            .copy_from_slice(&convert_ip_string(ip_str.to_string()));
        addr.port = port_str.parse::<u32>().unwrap_or(30303);

        TempNode {
            id,
            addr,
            if_seed: true,
        }
    }
}

#[derive(Clone, PartialEq)]
pub enum Connection {
    INBOUND,
    OUTBOUND,
}

impl fmt::Display for Connection {
    fn fmt(&self, f: &mut fmt::Formatter) -> fmt::Result {
        let printable = match *self {
            Connection::INBOUND => "inbound",
            Connection::OUTBOUND => "outbound",
        };
        write!(f, "{}", printable)
    }
}

// TODO
#[cfg(test)]
mod node_tests {

    use TempNode;

    #[test]
    fn parse_seed_test() {
        let node_str = "p2p://00000000-0000-0000-0000-000000000000@0.0.0.0:30303".to_string();
        let tn = TempNode::new_from_str(node_str);
        assert_eq!(tn.addr.to_string(), "0.0.0.0:30303".to_string());
    }
}<|MERGE_RESOLUTION|>--- conflicted
+++ resolved
@@ -42,7 +42,6 @@
 pub const MAX_REVISION_LENGTH: usize = 24;
 pub const REVISION_PREFIX: &str = "r-";
 pub const IP_LENGTH: usize = 8;
-pub const DIFFICULTY_LENGTH: usize = 16;
 
 fn calculate_hash<T: Hash>(t: &T) -> u64 {
     let mut s = DefaultHasher::new();
@@ -66,14 +65,10 @@
     pub connection: Connection,
     pub if_seed: bool,
     pub update: SystemTime,
-<<<<<<< HEAD
 
     /// storage for msg in & out routes
     /// since most of msg in pair mode: request & response
     pub tokens: HashSet<u32>,
-    
-=======
->>>>>>> da802bf2
 }
 
 impl Node {
@@ -120,7 +115,7 @@
             net_id: 0,
             addr: IpAddr::parse(sa),
             genesis_hash: H256::default(),
-            
+
             if_boot: false,
             revision: [b' '; MAX_REVISION_LENGTH],
             ts: Arc::new(ts),
