--- conflicted
+++ resolved
@@ -138,13 +138,8 @@
 
         Mgr {
             shutdown_hooks: Arc::new(Mutex::new(Vec::new())),
-<<<<<<< HEAD
-            callback: None,
+            callback: Arc::new(RwLock::new(None)),
             config: Arc::new(config),
-=======
-            callback: Arc::new(RwLock::new(None)),
-            config,
->>>>>>> 95ca27cb
             temp: Arc::new(Mutex::new(temp_queue)),
             nodes: Arc::new(RwLock::new(HashMap::new())),
             tokens_rule: Arc::new(tokens_rule),
