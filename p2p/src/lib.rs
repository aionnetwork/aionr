/*******************************************************************************
 * Copyright (c) 2018-2019 Aion foundation.
 *
 *     This file is part of the aion network project.
 *
 *     The aion network project is free software: you can redistribute it
 *     and/or modify it under the terms of the GNU General Public License
 *     as published by the Free Software Foundation, either version 3 of
 *     the License, or any later version.
 *
 *     The aion network project is distributed in the hope that it will
 *     be useful, but WITHOUT ANY WARRANTY; without even the implied
 *     warranty of MERCHANTABILITY or FITNESS FOR A PARTICULAR PURPOSE.
 *     See the GNU General Public License for more details.
 *
 *     You should have received a copy of the GNU General Public License
 *     along with the aion network project source files.
 *     If not, see <https://www.gnu.org/licenses/>.
 *
 ******************************************************************************/

#![warn(unused_extern_crates)]

#[macro_use]
extern crate log;
#[macro_use]
extern crate serde_derive;
extern crate futures;
extern crate bincode;
extern crate rand;
extern crate tokio;
extern crate tokio_codec;
extern crate acore_bytes;
extern crate aion_types;
extern crate uuid;
extern crate aion_version as version;
extern crate bytes;
extern crate byteorder;
extern crate lru_cache;

#[cfg(test)]
mod test;
mod config;
mod route;
mod msg;
mod node;
mod codec;
mod state;
mod handler;

use std::io;
use std::sync::Arc;
use std::collections::VecDeque;
use std::collections::BTreeMap;
use std::collections::HashMap;
use std::sync::{Mutex,RwLock};
use std::time::Duration;
use std::time::SystemTime;
use std::time::Instant;
use std::net::SocketAddr;
use lru_cache::LruCache;
use rand::random;
use futures::sync::mpsc;
use futures::{Future, Stream};
use futures::lazy;
use tokio::net::TcpListener;
use tokio::net::TcpStream;
use tokio::prelude::*;
use tokio::runtime::Runtime;
use tokio::timer::Interval;
use tokio_codec::{Decoder,Framed};
use codec::Codec;
use route::VERSION;
use route::MODULE;
use route::ACTION;
use state::STATE;
use handler::handshake;
use handler::active_nodes;
use node::TempNode;
use aion_types::H256;

pub use msg::ChannelBuffer;
pub use node::Node;
pub use config::Config;

const INTERVAL_STATISICS: u64 = 5;
const INTERVAL_OUTBOUND_CONNECT: u64 = 10;
const INTERVAL_TIMEOUT: u64 = 5;
const INTERVAL_ACTIVE_NODES: u64 = 3;
const TIMEOUT_MAX: u64 = 30;
const TEMP_MAX: usize = 64;

pub struct Mgr {
    /// threading
    runtime: Arc<Runtime>,
    /// config
    config: Arc<Config>,
    /// temp queue storing seeds and active nodes queried from other nodes
    temp: Arc<Mutex<VecDeque<TempNode>>>,
    /// nodes
    // TODO: remove pub
    pub nodes: Arc<RwLock<HashMap<u64, Node>>>,
    /// handlers
    pub handlers: Arc<
        RwLock<
            HashMap<
                u32,
                fn(
                    hash: u64, 
                    cb: Option<ChannelBuffer>, 
                    handlers: Arc<RwLock<HashMap<u64, Node>>>,
                    
                    local_best_block_number: Arc<RwLock<u64>>,
                    network_best_block_number: Arc<RwLock<u64>>,
                    cached_tx_hashes: Arc<Mutex<LruCache<H256, u8>>>,
                    cached_block_hashes:  Arc<Mutex<LruCache<H256, u8>>>
                ),
            >,
        >,
    >,
}

impl Mgr {
    /// construct p2p instance
    pub fn new(config: Arc<Config>) -> Mgr {
        // construct seeds
        let mut temp_queue = VecDeque::<TempNode>::with_capacity(TEMP_MAX);
        for boot_node_str in config.boot_nodes.clone() {
            info!(target: "run", "        seed: {}", &boot_node_str);
            temp_queue.push_back(TempNode::new_from_str(boot_node_str.to_string()));
        }

        // return instance
        Mgr {
            runtime: Arc::new(Runtime::new().expect("tokio runtime")),
            config,
            temp: Arc::new(Mutex::new(temp_queue)),
            nodes: Arc::new(RwLock::new(HashMap::new())),
            handlers: Arc::new(RwLock::new(HashMap::new())),
        }
    }

    /// run p2p instance
    pub fn run<F, T>(
        &self,
        p2p: Arc<Mgr>, 
        handler: Arc<F>, 
        headers: Arc<RwLock<BTreeMap<u64, T>>>
    )
    where
        F: Fn(
            u64, 
            ChannelBuffer, 
            Arc<RwLock<HashMap<u64, Node>>>, 
            Arc<RwLock<BTreeMap<u64, T>>>,
            Arc<RwLock<u64>>,
            Arc<RwLock<u64>>,
            Arc<Mutex<LruCache<H256, u8>>>,
            Arc<Mutex<LruCache<H256, u8>>>
        )
            + 'static
            + Send
            + Sync,
        T: 'static + Send + Sync,
    {
        // init
        let executor = Arc::new(self.runtime.executor());
        let binding: SocketAddr = self
            .config
            .get_id_and_binding()
            .1
            .parse::<SocketAddr>()
            .unwrap()
            .clone();


        // interval statisics
        let executor_statisics = executor.clone();
        let p2p_statisics = p2p.clone();
        executor_statisics.spawn(
            Interval::new(
                Instant::now(),
                Duration::from_secs(INTERVAL_STATISICS)
            ).for_each(move |_| {
                match p2p_statisics.nodes.try_read() {
                    Ok(nodes) => {
                        let mut total: usize = 0;
                        let mut active: usize = 0;
                        if nodes.len() > 0 {
                            let mut active_nodes = vec![];
                            info!(target: "p2p", "{:-^127}","");
                            info!(target: "p2p","              td         bn          bh                    addr                 rev      conn  seed");
                            info!(target: "p2p", "{:-^127}","");

                            for (_hash, node) in nodes.iter(){
                                total += 1;
                                if node.state == STATE::ACTIVE {
                                    active += 1;
                                    active_nodes.push(node.clone());
                                }
                            }

                            if active_nodes.len() > 0 {
                                active_nodes.sort_by(|a, b| {
                                    if a.total_difficulty != b.total_difficulty {
                                        b.total_difficulty.cmp(&a.total_difficulty)
                                    } else {
                                        b.block_num.cmp(&a.block_num)
                                    }
                                });
                                for node in active_nodes.iter() {
                                    info!(target: "p2p",
                                        "{:>16}{:>11}{:>12}{:>24}{:>20}{:>10}{:>6}",
                                        format!("{}",node.total_difficulty),
                                        node.block_num,
                                        format!("{}",node.block_hash),
                                        node.addr.to_formatted_string(),
                                        String::from_utf8_lossy(&node.revision).trim(),
                                        format!("{}",node.connection),
                                        match node.if_seed{
                                            true => "y",
                                            _ => " "
                                        }
                                    );
                                }

                            }

                            info!(target: "p2p", "{:-^127}","");
                        }
                        info!(target: "p2p", "total/active {}/{}", total, active);
                    },
                    Err(err) => {
                        warn!(target:"p2p", "executor statisics: try read {:?}", err);
                    }
                }
                Ok(())
            }).map_err(|err| error!(target: "p2p", "executor statisics: {:?}", err))
        );

        // interval timeout
        let executor_timeout = executor.clone();   
        let p2p_timeout = p2p.clone();  
        executor_timeout.spawn(
            Interval::new(
                Instant::now(),
                Duration::from_secs(INTERVAL_TIMEOUT)
            ).for_each(move|_|{
                let now = SystemTime::now();
                if let Ok(mut write) = p2p_timeout.nodes.try_write(){
                    let mut index: Vec<u64> = vec![];
                    for (hash, node) in write.iter_mut() {
                        if now.duration_since(node.update).expect("SystemTime::duration_since failed").as_secs() >= TIMEOUT_MAX {
                            index.push(*hash);
                            match node.tx.close(){
                                Ok(_) => {
                                    debug!(target: "p2p", "tx close");
                                },
                                Err(err) => {
                                    error!(target: "p2p", "tx close: {}", err);
                                }
                            }
                        }
                        // else if node.state == STATE::CONNECTED && node.connection == Connection::INBOUND {
                        //     handshake::send(&hash, node.id, net_id, ip, port, nodes_outbound_6);
                        // }
                    }

                    for i in 0 .. index.len() {
                        match write.remove(&index[i]) {
                            Some(mut node) => {
                                node.tx.close().unwrap();
                                debug!(target: "p2p", "timeout hash/id/ip {}/{}/{}", &node.get_hash(), &node.get_id_string(), &node.addr.get_ip());
                            },
                            None => {}
                        }
                    }
                }
                Ok(())
            }).map_err(|err| error!(target: "p2p", "executor timeout: {:?}", err))
        );

        // interval outbound
        let executor_outbound = executor.clone();
        let executor_outbound_0 = executor_outbound.clone();
        let p2p_outbound = p2p.clone();
        executor_outbound.spawn(
            Interval::new(
                Instant::now(),
                Duration::from_secs(INTERVAL_OUTBOUND_CONNECT)
            ).for_each(move|_|{

                let p2p_outbound_0 = p2p_outbound.clone();

                // exist lock immediately after poping temp node
                let mut temp_node_opt: Option<TempNode> = None;
                {
                    if let Ok(mut lock) = p2p_outbound_0.temp.try_lock() {

                        if let Some(temp_node) = lock.pop_front() {
                            temp_node_opt = Some(temp_node.clone());

                            // store back if seed node immediately
                            if temp_node.if_seed {
                                lock.push_back(temp_node);
                            }
                        }
                    }
                }

                if temp_node_opt.is_some() {

                    // process outbound connection
                    let temp_node = temp_node_opt.unwrap();

                    // return if exist
                    let hash = temp_node.get_hash();
                    {
                        match p2p_outbound_0.nodes.try_read() {
                            Ok(read) => {
                                // return at node existing
                                if let Some(node) = read.get(&hash) {
                                    debug!(target: "p2p", "exist hash/id/ip {}/{}/{}", &hash, node.get_id_string(), node.addr.to_string());
                                    return Ok(());
                                }
                            },
                            Err(_err) => {
                                // return if read lock is unable to be rechieved
                                return Ok(())
                            }
                        }
                    }

                    // counters
                    let executor_outbound_1 = executor_outbound_0.clone();
                    let executor_outbound_2 = executor_outbound_0.clone();
                    let executor_outbound_3 = executor_outbound_0.clone();

                    if let Ok(addr) = temp_node.addr.to_string().parse() {
                        debug!(target: "p2p", "connecting to: {}", &addr);
                        executor_outbound_0.spawn(lazy(move||{
                            TcpStream::connect(&addr)
                            .map(move |ts: TcpStream| {
                                debug!(target: "p2p", "connected to: {}", &temp_node.addr.to_string());

                                let p2p_outbound_1 = p2p_outbound_0.clone();  
                                
                                // config stream
                                config_stream(&ts);

                                // construct node instance and store it
                                let (tx, rx) = mpsc::channel(409600);
                                let node = Node::new_outbound(ts.peer_addr().unwrap(), tx, temp_node.id, temp_node.if_seed);
                                let id = node.id.clone();
                                if let Ok(mut write) = p2p_outbound_0.nodes.try_write() {
                                    if !write.contains_key(&hash) {
                                        let id = node.get_id_string();
                                        let ip = node.addr.get_ip();
                                        if let None = write.insert(hash.clone(), node) {
                                            debug!(target: "p2p", "outbound node added: {} {} {}", hash, id, ip);
                                        }
                                    }
                                }

                                // binding io futures                              
                                let (sink, stream) = split_frame(ts);
                                let read = stream.for_each(move |cb| {
                                    if let Some(node) = p2p_outbound_0.get_node(&hash) {
                                        // handle(
                                        //     hash.clone(), 
                                        //     cb, 
                                        //     config_outbound_4,  
                                        //     handlers_out3.clone(),
                                        //     temp_outbound_2, 
                                        //     nodes_outbound_5.clone(), 
                                        //     headers_out.clone(),
                                        // );
                                    }
                                    Ok(())
                                }).map_err(move|err|{error!(target: "p2p", "read: {:?}", err)});
                                executor_outbound_1.spawn(read.then(|_|{ Ok(()) }));
                                let write = sink.send_all(
                                    rx.map_err(|()| io::Error::new(io::ErrorKind::Other, "rx shouldn't have an error")),
                                );
                                executor_outbound_2.spawn(write.then(|_| { Ok(()) }));

                                // send handshake request                        
                                executor_outbound_3.spawn(lazy(move||{
                                    handshake::send(p2p_outbound_1, hash);
                                    Ok(())
                                }));

                            }).map_err(move|err|{error!(target: "p2p", "connect node: {:?}", err)})
                        }));
                    }
                }
                Ok(())
            }).map_err(|err| error!(target: "p2p", "executor outbound: {:?}", err))
        );

        // interval active nodes
        let executor_active_nodes = executor.clone();
        let p2p_active_nodes = p2p.clone();
        executor_active_nodes.spawn(
            Interval::new(Instant::now(), Duration::from_secs(INTERVAL_ACTIVE_NODES))
                .for_each(move |_| {
                    let p2p_active_nodes_0 = p2p_active_nodes.clone();
                    active_nodes::send(p2p_active_nodes_0);
                    Ok(())
                })
                .map_err(|err| error!(target: "p2p", "executor active nodes: {:?}", err)),
        );

        // interval inbound
        let executor_inbound = executor.clone();
        let executor_inbound_0 = executor_inbound.clone();
        let p2p_inbound = p2p.clone();
        let listener = TcpListener::bind(&binding).expect("binding failed");
        let server = listener
            .incoming()
            .for_each(move |ts: TcpStream| {

                // counters
                let p2p_inbound_0 = p2p_inbound.clone();

                // TODO: black list check
                if p2p_inbound.get_active_nodes_len() >= p2p_inbound.config.max_peers {
                    debug!(target:"p2p", "max peers reached");
                    return Ok(());
                }

                // counters
                let executor_inbound_1 = executor_inbound_0.clone();
                let executor_inbound_2 = executor_inbound_0.clone();

                // config stream
                config_stream(&ts);

                // construct node instance and store it
                let (tx, rx) = mpsc::channel(409600);
                let addr = ts.peer_addr().unwrap();
                let node = Node::new_inbound(addr, tx, false);
                let hash = node.get_hash();

                if let Ok(mut write) = p2p_inbound.nodes.try_write() {
                    let id: String = node.get_id_string();
                    let binding: String = node.addr.to_string();
                    if !write.contains_key(&node.get_hash()){
                        if let None = write.insert(node.get_hash(), node) {
                            debug!(target: "p2p", "inbound node added: hash/id/ip {:?}/{:?}/{:?}", &hash, &id, &binding);
                        }
                    }
                }

                // binding io futures
                let (sink, stream) = split_frame(ts);
                let read = stream.for_each(move |cb| {
                    if let Some(node) = p2p_inbound_0.get_node(&hash) {       
                        // handle(
                        //     hash, 
                        //     cb, 
                        //     config_inbound_2, 
                        //     handlers_in1.clone(),
                        //     temp_inbound_2, 
                        //     nodes_inbound_3, 
                        //     headers_in.clone(),


                        // );
                    }
                    Ok(())
                });
                executor_inbound_0.spawn(read.then(|_| { Ok(()) }));
                let write = sink.send_all(rx.map_err(|()| {
                    io::Error::new(io::ErrorKind::Other, "rx shouldn't have an error")
                }));
                executor_inbound_1.spawn(write.then(|_| { Ok(()) }));
                Ok(())
            }).map_err(|err| error!(target: "p2p", "executor server: {:?}", err));
        executor_inbound.spawn(server);
    }

    /// shutdown p2p instance
    // TODO: test
    pub fn shutdown(&self) {
        // let runtime = self.runtime.clone();
        // match runtime.shutdown_now().wait(){
        //     Ok(_) => {
        //         info!(target: "p2p", "shutdown");
        //     },
        //     Err(err) => {
        //         error!(target: "p2p", "shutdown failed: {:?}", err);
        //     }
        // }
    }

<<<<<<< HEAD
=======
    /// send
    pub fn send(&self, hash: &u64, cb: ChannelBuffer) {
        let nodes = self.nodes.clone();
        send(hash, cb, nodes);
    }

    /// get active nodes
    pub fn get_active_nodes(&self) -> Vec<Node> { get_active_nodes((&self.nodes).clone()) }

>>>>>>> 9c4b0a2f
    /// rechieve a random node with td >= target_td
    pub fn get_node_by_td(&self, target_td: u64) -> u64 { 120 }

    /// send msg
    pub fn send(&self, p2p: Arc<Mgr>, hash: u64, cb: ChannelBuffer) {
        
        // TODO: solve issue msg lost
        match p2p.nodes.try_write() {
            Ok(mut lock) => {
                let mut flag = true;
                if let Some(node) = lock.get(&hash) {
                    let mut tx = node.tx.clone();
                    match tx.try_send(cb) {
                        Ok(_) => trace!(target: "p2p", "p2p/send: {}", node.addr.get_ip()),
                        Err(err) => {
                            flag = false;
                            error!(target: "p2p", "p2p/send ip:{} err:{}", node.addr.get_ip(), err);
                        }
                    }
                } else {
                    warn!(target:"p2p", "send: node not found hash {}", hash);
                }
                if !flag {
                    if let Some(node) = lock.remove(&hash) {
                        trace!(target: "p2p", "failed send, remove hash/id {}/{}", node.get_id_string(), node.addr.get_ip());
                    }
                }
            }
            Err(err) => {
                warn!(target:"p2p", "send: nodes read {:?}", err);
            }
        }
    }

<<<<<<< HEAD
    pub fn get_active_nodes(&self) -> Vec<Node> {
        let mut active_nodes: Vec<Node> = Vec::new();
        if let Ok(read) = &self.nodes.try_read() {
            for node in read.values() {
                if node.state == STATE::ACTIVE {
                    active_nodes.push(node.clone())
=======
/// helper method processes send action
pub fn send(hash: &u64, cb: ChannelBuffer, nodes: Arc<RwLock<HashMap<u64, Node>>>) {
    // TODO: solve issue msg lost
    match nodes.try_write() {
        Ok(mut lock) => {
            let mut flag = true;
            if let Some(node) = lock.get(hash) {
                let mut tx = node.tx.clone();
                match tx.try_send(cb) {
                    Ok(_) => trace!(target: "p2p", "p2p/send: {}", node.addr.get_ip()),
                    Err(err) => {
                        flag = false;
                        error!(target: "p2p", "p2p/send ip:{} err:{}", node.addr.get_ip(), err);
                    }
>>>>>>> 9c4b0a2f
                }
            }
<<<<<<< HEAD
=======
            if !flag {
                if let Some(node) = lock.remove(hash) {
                    trace!(target: "p2p", "failed send, remove hash/id {}/{}", node.get_id_string(), node.addr.get_ip());
                }
            }
        }
        Err(err) => {
            warn!(target:"p2p", "send: nodes read {:?}", err);
>>>>>>> 9c4b0a2f
        }
        active_nodes
    }

    pub fn get_random_active_node_hash(&self) -> Option<u64> {
        let active: Vec<Node> = self.get_active_nodes();
        let len: usize = active.len();
        if len > 0 {
            let random = random::<usize>() % len;
            Some(active[random].get_hash())
        } else {
            None
        }
    }

    pub fn get_random_active_node(&self) -> Option<Node> {
        let active: Vec<Node> = self.get_active_nodes();
        let len: usize = active.len();
        if len > 0 {
            let random = random::<usize>() % len;
            Some(active[random].clone())
        } else {
            None
        }
    }

    pub fn get_active_nodes_len(&self) -> u32 {
        let mut len: u32 = 0;
        if let Ok(read) = &self.nodes.try_read() {
            for node in read.values() {
                if node.state == STATE::ACTIVE {
                    len += 1;
                }
            }
        }
        len
    }

    pub fn get_node(&self, hash: &u64) -> Option<Node> {
        match &self.nodes.read() {
            Ok(read) => {
                match read.get(hash) {
                    Some(node) => Some(node.clone()),
                    None => {
                        warn!(target: "p2p", "get_node: node not found: hash {}", hash);
                        None
                    }
                }
            }
            Err(err) => {
                warn!(target: "p2p", "get_node: {:?}", err);
                None
            }
        }
    }

    /// messages with module code other than p2p module
    /// should flow into external handlers
    fn handle<F, T>(
        &self,
        p2p: Arc<Mgr>,
        hash: u64,
        cb: ChannelBuffer,
    ) where
        F: Fn(
            Arc<Mgr>,
            u64, 
            ChannelBuffer, 
        )
            + Send
            + Sync,
        T: Send + Sync,
    {
        trace!(target: "p2p", "handle: hash/ver/ctrl/action {}/{}/{}/{}", &hash, cb.head.ver, cb.head.ctrl, cb.head.action);
        match VERSION::from(cb.head.ver) {
            VERSION::V0 => {
                match MODULE::from(cb.head.ctrl) {
                    MODULE::P2P => {
                        match ACTION::from(cb.head.action) {
                            ACTION::HANDSHAKEREQ   => handshake::receive_req(p2p, hash, cb),
                            ACTION::HANDSHAKERES   => handshake::receive_res(p2p, hash, cb),
                            ACTION::ACTIVENODESREQ => active_nodes::receive_req(p2p, hash),
                            ACTION::ACTIVENODESRES => active_nodes::receive_res(p2p, hash, cb),
                            _ => error!(target: "p2p", "invalid action {}", cb.head.action),
                        };
                    }
                    MODULE::EXTERNAL => {
                        // handle(
                        //     p2p,
                        //     hash, 
                        //     cb, 
                        // );
                    }
                }
            }
            //VERSION::V1 => handshake::send(p2p, hash),
            _ => error!(target: "p2p", "invalid version code"),
        };
    }
}



fn config_stream(stream: &TcpStream) {
    stream
        .set_recv_buffer_size(1 << 24)
        .expect("set_recv_buffer_size failed");
    stream
        .set_keepalive(Some(Duration::from_secs(TIMEOUT_MAX)))
        .expect("set_keepalive failed");
}

fn split_frame(
    socket: TcpStream,
) -> (
    stream::SplitSink<Framed<TcpStream, Codec>>,
    stream::SplitStream<Framed<TcpStream, Codec>>,
) {
    Codec.framed(socket).split()
}<|MERGE_RESOLUTION|>--- conflicted
+++ resolved
@@ -494,18 +494,6 @@
         // }
     }
 
-<<<<<<< HEAD
-=======
-    /// send
-    pub fn send(&self, hash: &u64, cb: ChannelBuffer) {
-        let nodes = self.nodes.clone();
-        send(hash, cb, nodes);
-    }
-
-    /// get active nodes
-    pub fn get_active_nodes(&self) -> Vec<Node> { get_active_nodes((&self.nodes).clone()) }
-
->>>>>>> 9c4b0a2f
     /// rechieve a random node with td >= target_td
     pub fn get_node_by_td(&self, target_td: u64) -> u64 { 120 }
 
@@ -540,42 +528,14 @@
         }
     }
 
-<<<<<<< HEAD
     pub fn get_active_nodes(&self) -> Vec<Node> {
         let mut active_nodes: Vec<Node> = Vec::new();
         if let Ok(read) = &self.nodes.try_read() {
             for node in read.values() {
                 if node.state == STATE::ACTIVE {
                     active_nodes.push(node.clone())
-=======
-/// helper method processes send action
-pub fn send(hash: &u64, cb: ChannelBuffer, nodes: Arc<RwLock<HashMap<u64, Node>>>) {
-    // TODO: solve issue msg lost
-    match nodes.try_write() {
-        Ok(mut lock) => {
-            let mut flag = true;
-            if let Some(node) = lock.get(hash) {
-                let mut tx = node.tx.clone();
-                match tx.try_send(cb) {
-                    Ok(_) => trace!(target: "p2p", "p2p/send: {}", node.addr.get_ip()),
-                    Err(err) => {
-                        flag = false;
-                        error!(target: "p2p", "p2p/send ip:{} err:{}", node.addr.get_ip(), err);
-                    }
->>>>>>> 9c4b0a2f
                 }
             }
-<<<<<<< HEAD
-=======
-            if !flag {
-                if let Some(node) = lock.remove(hash) {
-                    trace!(target: "p2p", "failed send, remove hash/id {}/{}", node.get_id_string(), node.addr.get_ip());
-                }
-            }
-        }
-        Err(err) => {
-            warn!(target:"p2p", "send: nodes read {:?}", err);
->>>>>>> 9c4b0a2f
         }
         active_nodes
     }
