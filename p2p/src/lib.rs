/*******************************************************************************
 * Copyright (c) 2018-2019 Aion foundation.
 *
 *     This file is part of the aion network project.
 *
 *     The aion network project is free software: you can redistribute it
 *     and/or modify it under the terms of the GNU General Public License
 *     as published by the Free Software Foundation, either version 3 of
 *     the License, or any later version.
 *
 *     The aion network project is distributed in the hope that it will
 *     be useful, but WITHOUT ANY WARRANTY; without even the implied
 *     warranty of MERCHANTABILITY or FITNESS FOR A PARTICULAR PURPOSE.
 *     See the GNU General Public License for more details.
 *
 *     You should have received a copy of the GNU General Public License
 *     along with the aion network project source files.
 *     If not, see <https://www.gnu.org/licenses/>.
 *
 ******************************************************************************/

#![warn(unused_extern_crates)]

#[macro_use]
extern crate log;
#[macro_use]
extern crate serde_derive;
extern crate futures;
extern crate bincode;
extern crate rand;
extern crate tokio;
extern crate tokio_codec;
extern crate tokio_reactor;
extern crate acore_bytes;
extern crate aion_types;
extern crate uuid;
extern crate aion_version as version;
extern crate bytes;
extern crate byteorder;
extern crate parking_lot;

#[cfg(test)]
mod test;
mod config;
mod route;
mod msg;
mod node;
mod codec;
mod state;
mod handler;
mod callable;

use std::io;
use std::sync::{Arc,Weak};
use std::collections::{VecDeque,HashMap,HashSet};
use std::time::Duration;
use std::time::Instant;
use std::net::TcpStream as StdTcpStream;
use std::net::Shutdown;
use std::net::SocketAddr;
use rand::random;
use futures::prelude::*;
use futures::sync::mpsc;
use futures::{Future, Stream};
use futures::lazy;
use futures::sync::oneshot;
use futures::sync::oneshot::Sender;
use tokio::net::TcpListener;
use tokio::net::TcpStream;
use tokio::prelude::*;
use tokio::runtime::TaskExecutor;
use tokio::timer::Interval;
use tokio_reactor::Handle;
use tokio_codec::{Decoder,Framed};
use codec::Codec;
use route::Version;
use route::Action;
use state::STATE;
use handler::handshake;
use handler::active_nodes;
use node::TempNode;
use parking_lot::{Mutex,RwLock};

pub use msg::ChannelBuffer;
pub use node::Node;
pub use config::Config;
pub use callable::Callable;

const INTERVAL_OUTBOUND_CONNECT: u64 = 1;
const INTERVAL_TIMEOUT: u64 = 5;
const INTERVAL_ACTIVE_NODES: u64 = 3;
const TIMEOUT_MAX: u64 = 30;
const TEMP_MAX: usize = 64;

pub const PROTOCAL_VERSION: u16 = Version::V0 as u16;
pub use route::Module;

#[derive(Clone)]
pub struct Mgr {
    /// shutdown hook
    shutdown_hooks: Arc<Mutex<Vec<Sender<()>>>>,
    /// callback
    callback: Arc<RwLock<Option<Weak<Callable>>>>,
    /// config
    config: Arc<Config>,
    /// temp queue storing seeds and active nodes queried from other nodes
    temp: Arc<Mutex<VecDeque<TempNode>>>,
    /// nodes
    nodes: Arc<RwLock<HashMap<u64, RwLock<Node>>>>,
    /// tokens rule
    tokens_rule: Arc<HashMap<u32, u32>>,
    /// nodes ID
    nodes_id: Arc<Mutex<HashSet<String>>>,
}

impl Mgr {
    /// constructor
    pub fn new(mut config: Config, tokens_pairs: Vec<[u32; 2]>) -> Mgr {
        // load local node
        let temp_local = TempNode::new_from_str(config.local_node);
        config.local_node = format!(
            "p2p://{}@{}",
            temp_local.get_id_string(),
            temp_local.addr.to_string()
        );
        let mut id_set = HashSet::new();
        id_set.insert(temp_local.get_id_string());

        // load seeds
        let mut temp_queue = VecDeque::<TempNode>::with_capacity(TEMP_MAX);
        for boot_node_str in config.boot_nodes.clone() {
            info!(target: "run", "        seed: {}", &boot_node_str);
            temp_queue.push_back(TempNode::new_from_str(boot_node_str.to_string()));
        }

        // parse token rules
        let mut tokens_rule: HashMap<u32, u32> = HashMap::new();
        for pair in tokens_pairs {
            // pair[1]: receive token, pair[0]: send token
            tokens_rule.insert(pair[1], pair[0]);
        }

        let p2p_rule_base =
            ((Version::V0.value() as u32) << 16) + ((Module::P2P.value() as u32) << 8);

        tokens_rule.insert(
            p2p_rule_base + Action::ACTIVENODESRES.value() as u32,
            p2p_rule_base + Action::ACTIVENODESREQ.value() as u32,
        );

        Mgr {
            shutdown_hooks: Arc::new(Mutex::new(Vec::new())),
            callback: Arc::new(RwLock::new(None)),
            config: Arc::new(config),
            temp: Arc::new(Mutex::new(temp_queue)),
            nodes: Arc::new(RwLock::new(HashMap::new())),
            tokens_rule: Arc::new(tokens_rule),
            nodes_id: Arc::new(Mutex::new(id_set)),
        }
    }

    pub fn register_callback(&self, callback: Weak<Callable>) {
        *self.callback.write() = Some(callback);
    }

    pub fn clear_callback(&self) {
        while Arc::strong_count(&self.callback) > 2 {
            ::std::thread::sleep(Duration::from_secs(2));
        }
        *self.callback.write() = None;
    }

    /// verify inbound msg route through token collection
    /// token_pair: [u32, u32]
    /// token_pair[0]: flag_token, set on indivisual node tokens collection when sending msg
    /// token_pair[1]: clear_token, check on indivisual node when receiving msg
    /// 1. pass in clear_token from incoming msg route(ChannelBuffer::HEAD::get_route)
    ///    through token rules against token collection on indivisual node
    /// 2. return true if exsit send_token and remove it
    /// 3. return false if not exist flag_token
    /// 4. always return true if there is no token rule applied
    pub fn token_check(&self, clear_token: u32, node: &mut Node) -> bool {
        match &self.tokens_rule.get(&clear_token) {
            Some(&flag_token) => node.tokens.remove(&flag_token),
            None => true,
        }
    }

    /// send msg
    pub fn send(&self, hash: u64, cb: ChannelBuffer) -> bool {
        let nodes = &self.nodes;
        trace!(target: "p2p", "send: hash/ver/ctrl/action/route {}/{}/{}/{}/{}",
            &hash,
            cb.head.ver,
            cb.head.ctrl,
            cb.head.action,
            cb.head.get_route()
        );

        let tx_send;
        let ip;
        if let Some(node_lock) = nodes.read().get(&hash) {
            let node = node_lock.read();
            ip = node.addr.get_ip();
            tx_send = Some(node.tx.clone());
        } else {
            trace!(target:"p2p", "send: node not found hash {}", hash);
            return false;
        }

        if let Some(mut tx) = tx_send {
            let mut send_success = false;
            let route = cb.head.get_route();
            match tx.try_send(cb) {
                Ok(_) => {
                    send_success = true;
                    trace!(target: "p2p", "p2p/send: {}", ip);
                }
                Err(err) => {
                    trace!(target: "p2p", "p2p/send: ip:{} err:{}", ip, err);
                }
            }

            if !send_success {
                let mut removed_node = None;
                {
                    let mut nodes_write = nodes.write();
                    if let Some(node_lock) = nodes_write.remove(&hash) {
                        let node = node_lock.read();
                        trace!(target: "p2p", "failed send, remove hash/id {}/{}", node.get_id_string(), node.addr.get_ip());
                        removed_node = Some(node.clone());
                    }
                }
                if let Some(node) = removed_node {
                    self.disconnect(hash, node.get_id_string());
                }
            } else {
                if let Some(node_lock) = nodes.read().get(&hash) {
                    let mut node = node_lock.write();
                    node.tokens.insert(route);
                } else {
                    trace!(target:"p2p", "send: node not found hash {}", hash);
                    return false;
                }
            }
            send_success
        } else {
            error!(target:"p2p", "unreachable!!");
            false
        }
    }

    /// run p2p instance
    pub fn run(&mut self, executor: TaskExecutor) {
        // init
        let binding: SocketAddr = self
            .config
            .get_id_and_binding()
            .1
            .parse::<SocketAddr>()
            .unwrap()
            .clone();

        // interval timeout
        let p2p_timeout = self.clone();
        let (tx, rx) = oneshot::channel::<()>();
        executor.spawn(
            Interval::new(
                Instant::now(),
                Duration::from_secs(INTERVAL_TIMEOUT)
            ).for_each(move|_|{
                let mut index: Vec<u64> = vec![];
                {
                    let nodes_read = p2p_timeout.nodes.read();
                    for (hash, node_lock) in nodes_read.iter() {
                        let node = node_lock.read();
                        if let Ok(interval) = node.update.elapsed() {
                            if interval.as_secs() >= TIMEOUT_MAX {
                                index.push(*hash);
                            }
                        }
                    }
                }
                if index.len() > 0 {
                    let mut removed_nodes: HashMap<u64, String> = HashMap::new();
                    {
                        let mut nodes_write = p2p_timeout.nodes.write();
                        for i in 0 .. index.len() {
                            let hash = index[i];
                            match nodes_write.remove(&hash) {
                                Some(node_lock) => {
                                    let mut node = node_lock.write();
                                    node.tx.close().unwrap();
                                    removed_nodes.insert(hash, node.get_id_string());
                                    debug!(target: "p2p", "timeout hash/id/ip {}/{}/{}", &node.hash, &node.get_id_string(), &node.addr.to_string());
                                },
                                None => {}
                            }
                        }
                    }
                    for (hash, id_string) in removed_nodes {
                        p2p_timeout.disconnect(hash, id_string);
                    }
                }
                Ok(())
            })
            .map_err(|err| error!(target: "p2p", "executor timeout: {:?}", err))
            .select(rx.map_err(|_| {}))
            .map(|_| ())
            .map_err(|_| ())
        );
        {
            let mut shutdown_hooks = self.shutdown_hooks.lock();
            shutdown_hooks.push(tx);
        }

        // interval outbound
        let executor_outbound_0 = executor.clone();
        let p2p_outbound = self.clone();
        let (tx, rx) = oneshot::channel::<()>();
        executor.spawn(
            Interval::new(
                Instant::now(),
                Duration::from_secs(INTERVAL_OUTBOUND_CONNECT)
            ).for_each(move|_|{
                let p2p_outbound_0 = p2p_outbound.clone();

                // exist lock immediately after poping temp node
                let mut temp_node_opt: Option<TempNode> = None;
                {
                    let mut lock = p2p_outbound_0.temp.lock();

                    if let Some(temp_node) = lock.pop_front() {
                        {
                            let id_set = p2p_outbound.nodes_id.lock();
                            if id_set.contains(&temp_node.get_id_string()){
                                temp_node_opt = None;
                            } else {
                                temp_node_opt = Some(temp_node.clone());
                            }
                        }
                        // store back if seed node immediately
                        if temp_node.if_seed {
                            lock.push_back(temp_node);
                        }
                    }
                }

                if temp_node_opt.is_some() {

                    // process outbound connection
                    let temp_node = temp_node_opt.unwrap();

                    // return if exist
                    let hash = temp_node.get_hash();
                    {
                        let nodes_read = p2p_outbound_0.nodes.read();
                        // return at node existing
                        if let Some(node_lock) = nodes_read.get(&hash) {
                            let node = node_lock.read();
                            debug!(target: "p2p", "exist hash/id/ip {}/{}/{}", &hash, node.get_id_string(), node.addr.to_string());
                            return Ok(());
                        }
                    }

                    // counters
                    let executor_outbound_1 = executor_outbound_0.clone();
                    let executor_outbound_2 = executor_outbound_0.clone();
                    let executor_outbound_3 = executor_outbound_0.clone();

                    if let Ok(addr) = temp_node.addr.to_string().parse() {
                        debug!(target: "p2p", "connecting to: {}", &addr);

                        match StdTcpStream::connect_timeout(&addr, Duration::from_millis(1000)) {
                            Ok(stdts)=>{
                                if let Ok(ts) = TcpStream::from_std(stdts, &Handle::default()) {
                                    debug!(target: "p2p", "connected to: {}", &temp_node.addr.to_string());

                                    let p2p_outbound_1 = p2p_outbound_0.clone();
                                    let p2p_outbound_2 = p2p_outbound_0.clone();

                                    // config stream
                                    match config_stream(&ts){
                                        Err(e) => {
                                            error!(target: "p2p", "fail to connect to {} : {}",&temp_node.addr.to_string(),e);
                                            return Ok(())
                                        }
                                        _ => ()
                                    }

                                    // construct node instance and store it
                                    let (mut tx, rx) = mpsc::channel(409600);
                                    let (mut tx_thread, rx_thread) = oneshot::channel::<()>();
                                    if let Ok(ts_0) = ts.try_clone() {
                                        let node = Node::new_outbound(
                                            ts_0,
                                            tx,
                                            temp_node.id,
                                            temp_node.if_seed,
                                            tx_thread,
                                        );

                                        let mut new_node = false;
                                        {
                                            let nodes_read = p2p_outbound_0.nodes.read();
                                            if !nodes_read.contains_key(&hash) {
                                                new_node = true;
                                            }
                                        }
                                        if new_node {
                                            let mut nodes_write = p2p_outbound_0.nodes.write();
                                            let id = node.get_id_string();
                                            let ip = node.addr.get_ip();
                                            if let None = nodes_write.insert(hash.clone(), RwLock::new(node)) {
                                                debug!(target: "p2p", "outbound node added: {} {} {}", hash, id, ip);
                                            }
                                        }
                                    } else {
                                        trace!(target: "p2p", "failed to clone TcpStream, stop connecting to {}",&temp_node.addr.to_string());
                                        return Ok(())
                                    }

                                    // binding io futures
                                    let (sink, stream) = split_frame(ts);
                                    let read = stream.for_each(move |cb| {
                                        p2p_outbound_2.handle(hash.clone(), cb);
                                        Ok(())
                                    })
                                    .map_err(|err| trace!(target: "p2p", "tcp outbound read: {:?}", err))
                                    .select(rx_thread.map_err(|_| {}))
                                    .map(|_| ())
                                    .map_err(|_| ());

                                    executor_outbound_1.spawn(read.then(|_|{
                                        Ok(())
                                    }));

                                    let write = sink.send_all(
                                        rx.map_err(|()| io::Error::new(io::ErrorKind::Other, "rx shouldn't have an error")),
                                    );
                                    executor_outbound_2.spawn(write.then(|_| { Ok(()) }));

                                    // send handshake request
                                    executor_outbound_3.spawn(lazy(move||{
                                        handshake::send(p2p_outbound_1, hash);
                                        Ok(())
                                    }));
                                }
                            },
                            Err(_err) => {

                            }
                        }
                    }
                }
                Ok(())
            })
            .map_err(|err| error!(target: "p2p", "executor outbound: {:?}", err))
            .select(rx.map_err(|_| {}))
            .map(|_| ())
            .map_err(|_| ())
        );
        {
            let mut shutdown_hooks = self.shutdown_hooks.lock();
            shutdown_hooks.push(tx);
        }

        // interval active nodes
        let p2p_active_nodes = self.clone();
        let (tx, rx) = oneshot::channel::<()>();
        executor.spawn(
            Interval::new(Instant::now(), Duration::from_secs(INTERVAL_ACTIVE_NODES))
                .for_each(move |_| {
                    let p2p_active_nodes_0 = p2p_active_nodes.clone();
                    active_nodes::send(p2p_active_nodes_0);
                    Ok(())
                })
                .map_err(|err| error!(target: "p2p", "executor active nodes: {:?}", err))
                .select(rx.map_err(|_| {}))
                .map(|_| ())
                .map_err(|_| ()),
        );
        {
            let mut shutdown_hooks = self.shutdown_hooks.lock();
            shutdown_hooks.push(tx);
        }

        // interval inbound
        let executor_inbound_0 = executor.clone();
        let executor_inbound_1 = executor.clone();
        let p2p_inbound = self.clone();
        let (tx, rx) = oneshot::channel::<()>();
        let listener = TcpListener::bind(&binding).expect("binding failed");
        let tcp_executor = listener
            .incoming()
            .for_each(move |ts: TcpStream| {
                // counters
                let p2p_inbound_1 = p2p_inbound.clone();

                // TODO: black list check
                if p2p_inbound.get_active_nodes_len() >= p2p_inbound.config.max_peers {
                    debug!(target:"p2p", "max peers reached");
                    return Ok(());
                }

                // config stream
                match config_stream(&ts){
                    Err(e) => {
                        error!(target: "p2p", "fail to connect to {} : {}",&ts.peer_addr().unwrap().to_string(),e);
                        return Ok(())
                    }
                    _ => ()
                }

                // construct node instance and store it
                let (tx_channel, rx_channel) = mpsc::channel(409600);
                let (tx_thread, rx_thread) = oneshot::channel::<()>();
                if let Ok(ts_0) = ts.try_clone() {
                    let node = Node::new_inbound(
                        ts_0,
                        tx_channel,
                        false,
                        tx_thread,
                    );
                    let hash = node.hash;

                    let mut new_node = false;
                    {
                        let nodes_read = p2p_inbound.nodes.read();
                        if !nodes_read.contains_key(&hash) {
                            new_node = true;
                        }
                    }
                    if new_node {
                        let mut nodes_write = p2p_inbound.nodes.write();
                        let id: String = node.get_id_string();
                        let binding: String = node.addr.to_string();
                        if let None = nodes_write.insert(hash.clone(), RwLock::new(node)) {
                            info!(target: "p2p", "inbound node added: hash/id/ip {:?}/{:?}/{:?}", &hash, &id, &binding);
                        }
                    }

                    // binding io futures
                    let (sink, stream) = split_frame(ts);
                    let read = stream.for_each(move |cb| {
                        p2p_inbound_1.handle(hash.clone(), cb);
                        Ok(())
                    })
                        .map_err(|err| trace!(target: "p2p", "tcp inbound read: {:?}", err))
                        .select(rx_thread.map_err(|_| {}))
                        .map(|_| ())
                        .map_err(|_| ());
                    executor_inbound_0.spawn(read.then(|_| { Ok(()) }));
                    let write = sink.send_all(rx_channel.map_err(|()| {
                        io::Error::new(io::ErrorKind::Other, "rx shouldn't have an error")
                    }));
                    executor_inbound_1.spawn(write.then(|_| { Ok(()) }));
                } else {
                    trace!(target: "p2p", "failed to clone TcpStream, stop connecting to {}", &ts.peer_addr().unwrap().to_string());
                }
                Ok(())
            })
            .map_err(|err| error!(target: "p2p", "executor server: {:?}", err))
            .select(rx.map_err(|_| {}))
            .map(|_| ())
            .map_err(|_| ());
        executor.spawn(tcp_executor);
        let mut shutdown_hooks = self.shutdown_hooks.lock();
        shutdown_hooks.push(tx);
    }

    fn disconnect(&self, hash: u64, id: String) {
        {
            let mut id_set = self.nodes_id.lock();
            id_set.remove(&id);
        }
        if let Some(ref callback) = *self.callback.read() {
            match Weak::upgrade(callback) {
                Some(arc_callback) => arc_callback.disconnect(hash),
                None => warn!(target: "p2p", "sync has been shutdown?" ),
            }
        }
    }

    /// shutdown routine
    pub fn shutdown(&self) {
        info!(target: "p2p" , "p2p shutdown start");
        // Shutdown runtime tasks
        {
            let mut shutdown_hooks = self.shutdown_hooks.lock();
            while !shutdown_hooks.is_empty() {
                if let Some(shutdown_hook) = shutdown_hooks.pop() {
                    match shutdown_hook.send(()) {
                        Ok(_) => {
                            debug!(target: "p2p", "shutdown signal sent");
                        }
                        Err(err) => {
                            debug!(target: "p2p", "shutdown err: {:?}", err);
                        }
                    }
                }
            }
        }

        // Disconnect nodes
        let mut nodes_write = self.nodes.write();
        for (_hash, node_lock) in nodes_write.iter_mut() {
            let mut node = node_lock.write();
            match node.ts.shutdown(Shutdown::Both) {
                Ok(_) => {
<<<<<<< HEAD
                    debug!(target: "p2p", "close connection id/ip {}/{}", &node.get_id_string(), &node.get_id_string());
=======
                    info!(target: "p2p", "close connection id/ip {}/{}", &node.get_id_string(), &node.addr.to_string());
>>>>>>> 21d74a57
                }
                Err(err) => {
                    debug!(target: "p2p", "shutdown err: {:?}", err);
                }
            }

            match node.shutdown_tcp_thread() {
                Ok(_) => {
                    debug!(target: "p2p", "tcp connection thread shutdown signal sent");
                }
                Err(err) => {
                    debug!(target: "p2p", "shutdown err: {:?}", err);
                }
            }
        }
        nodes_write.clear();

        info!(target: "p2p" , "p2p shutdown finished");
    }

    pub fn get_net_id(&self) -> u32 { self.config.net_id }

    /// rechieve a random node with td >= target_td
    pub fn get_node_by_td(&self, _target_td: u64) -> u64 { 120 }

    /// get copy of active nodes as vec
    pub fn get_active_nodes(&self) -> Vec<Node> {
        let mut active_nodes: Vec<Node> = Vec::new();
        let nodes_read = &self.nodes.read();
        for node_lock in nodes_read.values() {
            let node = node_lock.read();
            if node.state == STATE::ACTIVE {
                active_nodes.push(node.clone())
            }
        }
        active_nodes
    }

    /// get copy of active nodes hashes as vec
    pub fn get_active_nodes_hashes(&self) -> Vec<u64> {
        let mut active_nodes_hashes: Vec<u64> = Vec::new();
        let nodes_read = &self.nodes.read();
        for node_lock in nodes_read.values() {
            let node = node_lock.read();
            if node.state == STATE::ACTIVE {
                active_nodes_hashes.push(node.hash);
            }
        }
        active_nodes_hashes
    }

    /// get randome active node hash
    pub fn get_random_active_node_hash(&self) -> Option<u64> {
        let active: Vec<Node> = self.get_active_nodes();
        let len: usize = active.len();
        if len > 0 {
            let random = random::<usize>() % len;
            Some(active[random].hash)
        } else {
            None
        }
    }

    /// get random active node
    pub fn get_random_active_node(&self, filter: &[u64]) -> Option<Node> {
        let active: Vec<Node> = self.get_active_nodes();
        let free_node: Vec<_> = active
            .iter()
            .filter(move |x| !filter.contains(&x.hash))
            .map(|x| x)
            .collect();
        let len: usize = free_node.len();
        if len > 0 {
            let random = random::<usize>() % len;
            Some(free_node[random].clone())
        } else {
            None
        }
    }

    /// get total nodes count
    pub fn get_statics_info(&self) -> (usize, HashMap<u64, (String, String, String, &str)>) {
        let mut statics_info = HashMap::new();
        let nodes_read = self.nodes.read();
        let len = nodes_read.len();
        for node_lock in nodes_read.values() {
            let node = node_lock.read();
            if node.state == STATE::ACTIVE {
                statics_info.insert(
                    node.hash,
                    (
                        node.addr.to_formatted_string(),
                        format!("{}", String::from_utf8_lossy(&node.revision).trim()),
                        format!("{}", node.connection),
                        match node.if_seed {
                            true => "y",
                            _ => " ",
                        },
                    ),
                );
            }
        }
        (len, statics_info)
    }

    /// get total active nodes count
    pub fn get_active_nodes_len(&self) -> u32 {
        let mut len: u32 = 0;
        let read = &self.nodes.read();
        for node_lock in read.values() {
            let node = node_lock.read();
            if node.state == STATE::ACTIVE {
                len += 1;
            }
        }
        len
    }

    /// get node by hash
    pub fn get_node(&self, hash: &u64) -> Option<Node> {
        let nodes_read = &self.nodes.read();
        match nodes_read.get(hash) {
            Some(node_lock) => Some(node_lock.read().clone()),
            None => {
                warn!(target: "p2p", "get_node: node not found: hash {}", hash);
                None
            }
        }
    }

    /// refresh node timestamp in order to keep target in loop
    /// otherwise, target will be timeout and removed
    pub fn update_node(&self, hash: &u64) {
        let nodes_read = self.nodes.read();
        if let Some(node_lock) = nodes_read.get(hash) {
            let mut node = node_lock.write();
            node.update();
        } else {
            debug!(target:"p2p", "node {} is timeout before update", hash)
        }
    }

    pub fn get_local_node_info(&self) -> &String { &self.config.local_node }

    /// messages with module code other than p2p module
    /// should flow into external handlers
    fn handle(&self, hash: u64, cb: ChannelBuffer) {
        // check body length
        if cb.head.len as usize != cb.body.len() {
            debug!(target: "p2p", "Length does not match!! hash/ver/ctrl/action {}/{}/{}/{}", hash, cb.head.ver, cb.head.ctrl, cb.head.action);
            return;
        }

        let p2p = self.clone();
        debug!(target: "p2p", "handle: hash/ver/ctrl/action/route {}/{}/{}/{}/{}", &hash, cb.head.ver, cb.head.ctrl, cb.head.action, cb.head.get_route());
        // verify if flag token has been set
        let mut pass = false;
        {
            let nodes_read = self.nodes.read();
            if let Some(node_lock) = nodes_read.get(&hash) {
                let mut node = node_lock.write();
                let clear_token = cb.head.get_route();
                pass = self.token_check(clear_token, &mut node);
            } else {
                debug!(target: "p2p", "failed to get node with hash {}", hash);
            }
        }

        if pass {
            match Version::from(cb.head.ver) {
                Version::V0 => {
                    match Module::from(cb.head.ctrl) {
                        Module::P2P => {
                            match Action::from(cb.head.action) {
                                Action::HANDSHAKEREQ => handshake::receive_req(p2p, hash, cb),
                                Action::HANDSHAKERES => handshake::receive_res(p2p, hash, cb),
                                Action::ACTIVENODESREQ => {
                                    active_nodes::receive_req(p2p, hash, cb.head.ver)
                                }
                                Action::ACTIVENODESRES => active_nodes::receive_res(p2p, hash, cb),
                                _ => trace!(target: "p2p", "invalid action {}", cb.head.action),
                            };
                        }
                        Module::SYNC => {
                            if let Some(ref callback) = *p2p.callback.read() {
                                match Weak::upgrade(callback) {
                                    Some(arc_callback) => arc_callback.handle(hash, cb),
                                    None => warn!(target: "p2p", "sync has been shutdown?" ),
                                }
                            }
                        }
                        Module::UNKNOWN => trace!(target: "p2p", "invalid ctrl {}", cb.head.ctrl),
                    }
                }
                //Version::V1 => handshake::send(p2p, hash),
                _ => trace!(target: "p2p", "invalid version {}", cb.head.ver),
            };
        } else {
            debug!(target: "p2p", "not pass token check: hash/ver/ctrl/action {}/{}/{}/{}", &hash, cb.head.ver, cb.head.ctrl, cb.head.action);
        }
    }
}

/// helper function for setting inbound & outbound stream
fn config_stream(stream: &TcpStream) -> Result<(), io::Error> {
    stream.set_recv_buffer_size(1 << 24)?;
    stream.set_keepalive(Some(Duration::from_secs(TIMEOUT_MAX)))?;

    Ok(())
}

/// helper function for tokio io frame
fn split_frame(
    socket: TcpStream,
) -> (
    stream::SplitSink<Framed<TcpStream, Codec>>,
    stream::SplitStream<Framed<TcpStream, Codec>>,
) {
    Codec.framed(socket).split()
}

#[cfg(test)]
mod tests {

    use std::net::SocketAddr;
    use futures::Future;
    use tokio::net::TcpStream;
    use futures::sync::{mpsc,oneshot};
    use Mgr;
    use node::Node;
    use config::Config;
    use super::PROTOCAL_VERSION;
    use parking_lot::RwLock as RwLock;

    #[test]
    fn test_version() {
        assert_eq!(PROTOCAL_VERSION, 0u16);
    }

    #[test]
    pub fn test_tokens() {
        let addr = "168.62.170.146:30303".parse::<SocketAddr>().unwrap();
        let stream = TcpStream::connect(&addr);
        let _ = stream.map(move |ts| {
            let mut tokens_rules: Vec<[u32; 2]> = vec![];
            let flat_token_0: u32 = (0 << 16) + (0 << 8) + 0;
            let clear_token_0: u32 = (0 << 16) + (0 << 8) + 1;
            tokens_rules.push([flat_token_0, clear_token_0]);
            let p2p = Mgr::new(Config::new(), tokens_rules);

            let (tx, _rx) = mpsc::channel(409600);
            let (tx_thread, _rx_thread) = oneshot::channel::<()>();
            let mut node = Node::new_outbound(
                ts,
                tx,
                [
                    0x00, 0x00, 0x00, 0x00, 0x00, 0x00, 0x00, 0x00, 0x00, 0x00, 0x00, 0x00, 0x00,
                    0x00, 0x00, 0x00, 0x00, 0x00, 0x00, 0x00, 0x00, 0x00, 0x00, 0x00, 0x00, 0x00,
                    0x00, 0x00, 0x00, 0x00, 0x00, 0x00, 0x00, 0x00, 0x00, 0x00,
                ],
                false,
                tx_thread,
            );
            node.tokens.insert(flat_token_0);

            let node_hash = node.hash;

            let nodes_0 = p2p.nodes.clone();
            let mut nodes_write = nodes_0.write();
            nodes_write.insert(node_hash.clone(), RwLock::new(node));

            let nodes_1 = p2p.nodes.clone();
            let nodes_read = nodes_1.read();
            if let Some(node_lock) = nodes_read.get(&node_hash) {
                let mut node = node_lock.write();
                p2p.token_check(clear_token_0, &mut node);
                assert_eq!(node.tokens.len(), 0);
            }

            p2p.shutdown();
        });
    }

}<|MERGE_RESOLUTION|>--- conflicted
+++ resolved
@@ -608,11 +608,7 @@
             let mut node = node_lock.write();
             match node.ts.shutdown(Shutdown::Both) {
                 Ok(_) => {
-<<<<<<< HEAD
-                    debug!(target: "p2p", "close connection id/ip {}/{}", &node.get_id_string(), &node.get_id_string());
-=======
-                    info!(target: "p2p", "close connection id/ip {}/{}", &node.get_id_string(), &node.addr.to_string());
->>>>>>> 21d74a57
+                    debug!(target: "p2p", "close connection id/ip {}/{}", &node.get_id_string(), &node.addr.to_string());
                 }
                 Err(err) => {
                     debug!(target: "p2p", "shutdown err: {:?}", err);
