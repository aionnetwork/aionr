[package]
description = "aion network rust implementation"
name = "aionr"
# NOTE Make sure to update util/version/Cargo.toml as well
<<<<<<< HEAD
version = "1.2.1"
=======
version = "1.3.0"
>>>>>>> 4c458b6f
license = "GPL-3.0"
authors = ["aion foundation <admin@aion.network>"]

[dependencies]
log = "0.3"
rustc-hex = "1.0"
clap = "2"
term_size = "0.3"
textwrap = "0.9"
num_cpus = "1.2"
rpassword = "1.0"
ansi_term = "0.10"
parking_lot = "0.5"
toml = "0.4"
serde = "1.0"
serde_json = "1.0"
serde_derive = "1.0"
fdlimit = "0.1"
tokio = "0.1.13"
ctrlc =             { git = "https://github.com/paritytech/rust-ctrlc.git" }
jsonrpc-core =      { git = "https://github.com/paritytech/jsonrpc.git", branch = "parity-2.2" }
acore =             { path = "core", version = "0.1" }
acore-bytes =       { path = "util/bytes" }
acore-io =          { path = "util/io" }
logger =            { path = "util/logger" }
aion-types =        { path = "util/aion-types" }
aion-version =      { path = "util/version" }
dir =               { path = "util/dir" }
rlp =               { path = "util/rlp" }
panic_hook =        { path = "util/panic_hook" }
journaldb =         { path = "db/journaldb" }
key =               { path = "keystore/key" }
keychain =          { path = "keystore/keychain" }
aion-rpc =          { path = "rpc" }
p2p =               { path = "p2p" }

[dev-dependencies]
pretty_assertions = "0.1"
tempdir = "0.3"
regex = "0.2"

[workspace]
members = [
"core",
"db/core",
"db/journaldb",
"json",
"keystore/key/cli",
"keystore/keychain/cli",
"rpc",
"p2p",
"util/aion-types",
"util/avm_abi",
"util/blake2b",
"util/bloom",
"util/bloomchain",
"util/bytes",
"util/crypto",
"util/dir",
"util/equihash",
"util/error",
"util/ethbloom",
"util/io",
"util/logger",
"util/macros",
"util/memory_cache",
"util/panic_hook",
"util/patricia_trie",
"util/plain_hasher",
"util/rlp",
"util/rlp_compress",
"util/rlp_derive",
"util/stats",
"util/table",
"util/trace-time",
"util/trie-standardmap",
"util/triehash",
"util/unexpected",
"util/using_queue",
"util/version",
"util/fixed_point",
"vms"
]

[[bin]]
path = "aion/main.rs"
name = "aion"<|MERGE_RESOLUTION|>--- conflicted
+++ resolved
@@ -2,11 +2,7 @@
 description = "aion network rust implementation"
 name = "aionr"
 # NOTE Make sure to update util/version/Cargo.toml as well
-<<<<<<< HEAD
-version = "1.2.1"
-=======
 version = "1.3.0"
->>>>>>> 4c458b6f
 license = "GPL-3.0"
 authors = ["aion foundation <admin@aion.network>"]
 
