/*******************************************************************************
 * Copyright (c) 2018-2019 Aion foundation.
 *
 *     This file is part of the aion network project.
 *
 *     The aion network project is free software: you can redistribute it
 *     and/or modify it under the terms of the GNU General Public License
 *     as published by the Free Software Foundation, either version 3 of
 *     the License, or any later version.
 *
 *     The aion network project is distributed in the hope that it will
 *     be useful, but WITHOUT ANY WARRANTY; without even the implied
 *     warranty of MERCHANTABILITY or FITNESS FOR A PARTICULAR PURPOSE.
 *     See the GNU General Public License for more details.
 *
 *     You should have received a copy of the GNU General Public License
 *     along with the aion network project source files.
 *     If not, see <https://www.gnu.org/licenses/>.
 *
 ******************************************************************************/

use acore::block::Block;
use acore::client::{header_chain::HeaderChain, BlockChainClient, BlockChainInfo, BlockQueueInfo};
use acore::header::Header as BlockHeader;
use acore::spec::Spec;
use aion_types::{H256, U256};
use kvdb::KeyValueDB;
use lru_cache::LruCache;
use parking_lot::{Mutex as PLMutex, RwLock as PLRwLock};
use state::Storage;
use std::collections::{HashMap, VecDeque};
use std::fmt;
use std::sync::{Arc, Mutex, RwLock};
use std::time::SystemTime;
use tokio::runtime::{Builder, Runtime, TaskExecutor};

lazy_static! {
    static ref BLOCK_CHAIN: Storage<RwLock<BlockChain>> = Storage::new();
    static ref BLOCK_HEADER_CHAIN: Storage<HeaderChain> = Storage::new();
    static ref SYNC_EXECUTORS: Storage<RwLock<SyncExecutor>> = Storage::new();
    static ref LOCAL_STATUS: PLRwLock<LocalStatus> = PLRwLock::new(LocalStatus::new());
    static ref NETWORK_STATUS: PLRwLock<NetworkStatus> = PLRwLock::new(NetworkStatus::new());
    static ref HEADERS_WITH_BODIES_REQUESTED: Storage<PLMutex<HashMap<u64, Vec<H256>>>> =
        Storage::new();
    static ref REQUESTED_BLOCK_HASHES: Storage<Mutex<LruCache<H256, SystemTime>>> = Storage::new();
    static ref SENT_TRANSACTION_HASHES: Storage<Mutex<LruCache<H256, u8>>> = Storage::new();
    static ref RECEIVED_TRANSACTIONS: Storage<Mutex<VecDeque<Vec<u8>>>> = Storage::new();
    static ref STAGED_BLOCKS: Storage<Mutex<LruCache<H256, Vec<Vec<u8>>>>> = Storage::new();
    static ref STAGED_BLOCK_HASHES: Storage<Mutex<LruCache<H256, u8>>> = Storage::new();
}

const MAX_CACHED_TRANSACTION_HASHES: usize = 20480;
const MAX_RECEIVED_TRANSACTIONS_COUNT: usize = 20480;

pub const MAX_CACHED_BLOCKS: usize = 1024;
pub const MAX_CACHED_BLOCK_HASHES: usize = 8192;

#[derive(Clone)]
struct BlockChain {
    inner: Option<Arc<BlockChainClient>>,
}

#[derive(Clone)]
struct SyncExecutor {
    inner: Option<Arc<Runtime>>,
}

pub struct SyncStorage;

impl SyncStorage {
    pub fn init(client: Arc<BlockChainClient>, spec: Spec, db: Arc<KeyValueDB>) {
        if let Some(_) = BLOCK_CHAIN.try_get() {
            if let Ok(mut block_chain) = BLOCK_CHAIN.get().write() {
                if let Some(_) = block_chain.inner {
                } else {
                    block_chain.inner = Some(client);
                }
            }
        } else {
            let block_chain = BlockChain {
                inner: Some(client),
            };

            let sync_executor = SyncExecutor {
                inner: Some(Arc::new(
                    Builder::new()
                        .core_threads(10)
                        .name_prefix("SYNC-Task")
                        .build()
                        .expect("SYNC_RUNTIME error."),
                )),
            };

            let block_header_chain = HeaderChain::new(db, &spec).unwrap();
            let mut requested_block_hashes = LruCache::new(MAX_CACHED_BLOCK_HASHES);
            let mut sent_transaction_hases = LruCache::new(MAX_CACHED_TRANSACTION_HASHES);
            let mut received_transactions = VecDeque::new();
            let mut staged_blocks = LruCache::new(MAX_CACHED_BLOCK_HASHES);
            let mut staged_block_hashes = LruCache::new(MAX_CACHED_BLOCK_HASHES);

            HEADERS_WITH_BODIES_REQUESTED.set(PLMutex::new(HashMap::new()));
            REQUESTED_BLOCK_HASHES.set(Mutex::new(requested_block_hashes));
            SENT_TRANSACTION_HASHES.set(Mutex::new(sent_transaction_hases));
            RECEIVED_TRANSACTIONS.set(Mutex::new(received_transactions));
            STAGED_BLOCKS.set(Mutex::new(staged_blocks));
            STAGED_BLOCK_HASHES.set(Mutex::new(staged_block_hashes));

            BLOCK_CHAIN.set(RwLock::new(block_chain));
            BLOCK_HEADER_CHAIN.set(block_header_chain);
            SYNC_EXECUTORS.set(RwLock::new(sync_executor));
        }
    }

    pub fn get_block_chain() -> Arc<BlockChainClient> {
        BLOCK_CHAIN
            .get()
            .read()
            .expect("get_block_chain error")
            .clone()
            .inner
            .expect("get_client error")
    }

    pub fn get_chain_info() -> BlockChainInfo {
        let client = BLOCK_CHAIN
            .get()
            .read()
            .expect("get_block_chain error")
            .clone()
            .inner
            .expect("get_chain_info error");
        client.chain_info()
    }

    pub fn get_block_header_chain() -> &'static HeaderChain {
        BLOCK_HEADER_CHAIN.get()
    }

    pub fn get_sync_executor() -> TaskExecutor {
        let rt = SYNC_EXECUTORS
            .get()
            .read()
            .expect("get_executor error")
            .clone()
            .inner
            .expect("get_executor error");
        rt.executor()
    }

    pub fn set_synced_block_number(synced_block_number: u64) {
        let mut local_status = LOCAL_STATUS.write();
        local_status.synced_block_number = synced_block_number;
    }

    pub fn get_synced_block_number() -> u64 {
        let local_status = LOCAL_STATUS.read();
        return local_status.synced_block_number;
    }

    pub fn set_synced_block_number_last_time(synced_block_number_last_time: u64) {
        let mut local_status = LOCAL_STATUS.write();
        local_status.synced_block_number_last_time = synced_block_number_last_time;
    }

    pub fn get_synced_block_number_last_time() -> u64 {
        let local_status = LOCAL_STATUS.read();
        return local_status.synced_block_number_last_time;
    }

    pub fn set_requested_block_number_last_time(requested_block_number_last_time: u64) {
        let mut local_status = LOCAL_STATUS.write();
        local_status.requested_block_number_last_time = requested_block_number_last_time;
    }

    pub fn get_requested_block_number_last_time() -> u64 {
        let local_status = LOCAL_STATUS.read();
        return local_status.requested_block_number_last_time;
    }

    pub fn set_sync_speed(sync_speed: u16) {
        let mut local_status = LOCAL_STATUS.write();
        local_status.sync_speed = sync_speed;
    }

    pub fn get_sync_speed() -> u16 {
        let local_status = LOCAL_STATUS.read();
        return local_status.sync_speed;
    }

    pub fn set_max_staged_block_number(max_staged_block_number: u64) {
        let mut local_status = LOCAL_STATUS.write();
        local_status.max_staged_block_number = max_staged_block_number;
    }

    pub fn get_max_staged_block_number() -> u64 {
        let local_status = LOCAL_STATUS.read();
        return local_status.max_staged_block_number;
    }

    pub fn set_is_syncing(is_syncing: bool) {
        let mut local_status = LOCAL_STATUS.write();
        local_status.is_syncing = is_syncing;
    }

    pub fn is_syncing() -> bool {
        let local_status = LOCAL_STATUS.read();
        return local_status.is_syncing;
    }

    pub fn get_headers_with_bodies_requested() -> &'static PLMutex<HashMap<u64, Vec<H256>>> {
        HEADERS_WITH_BODIES_REQUESTED.get()
    }

    pub fn pick_headers_with_bodies_requested(node_hash: &u64) -> Option<Vec<H256>> {
        let mut headers_with_bodies_requested = HEADERS_WITH_BODIES_REQUESTED.get().lock();
        {
            headers_with_bodies_requested.remove(node_hash)
        }
    }

    pub fn clear_headers_with_bodies_requested() {
        let mut headers_with_bodies_requested = HEADERS_WITH_BODIES_REQUESTED.get().lock();
        {
            headers_with_bodies_requested.clear();
        }
    }

    pub fn get_network_best_block_number() -> u64 {
        let network_status = NETWORK_STATUS.read();
        network_status.best_block_num
    }

    pub fn get_network_best_block_hash() -> H256 {
        let network_status = NETWORK_STATUS.read();
        return network_status.best_hash;
    }

    pub fn get_network_total_diff() -> U256 {
        let network_status = NETWORK_STATUS.read();
        return network_status.total_diff;
    }

    pub fn insert_requested_time(hash: H256) {
        if let Ok(ref mut requested_block_hashes) = REQUESTED_BLOCK_HASHES.get().lock() {
            if !requested_block_hashes.contains_key(&hash) {
                requested_block_hashes.insert(hash, SystemTime::now());
            }
        }
    }

    pub fn get_requested_time(hash: &H256) -> Option<SystemTime> {
        if let Ok(ref mut requested_block_hashes) = REQUESTED_BLOCK_HASHES.get().lock() {
            if let Some(time) = requested_block_hashes.get_mut(hash) {
                return Some(time.clone());
            }
        }
        None
    }

    pub fn clear_requested_blocks() {
        if let Ok(ref mut requested_block_hashes) = REQUESTED_BLOCK_HASHES.get().lock() {
            requested_block_hashes.clear();
        }
    }

    pub fn get_sent_transaction_hashes() -> &'static Mutex<LruCache<H256, u8>> {
        SENT_TRANSACTION_HASHES.get()
    }

    pub fn update_network_status(
        best_block_num: u64,
        best_hash: H256,
        target_total_difficulty: U256,
<<<<<<< HEAD
    )
    {
        let mut network_status = NETWORK_STATUS.get().write();
=======
    ) {
        let mut network_status = NETWORK_STATUS.write();
>>>>>>> 3e457190
        if target_total_difficulty > network_status.total_diff {
            network_status.best_block_num = best_block_num;
            network_status.best_hash = best_hash;
            network_status.total_diff = target_total_difficulty;
        }
    }

    pub fn get_received_transactions() -> &'static Mutex<VecDeque<Vec<u8>>> {
        RECEIVED_TRANSACTIONS.get()
    }

    pub fn get_received_transactions_count() -> usize {
        if let Ok(received_transactions) = RECEIVED_TRANSACTIONS.get().lock() {
            return received_transactions.len();
        } else {
            0
        }
    }

    pub fn insert_received_transaction(transaction: Vec<u8>) {
        let mut lock = RECEIVED_TRANSACTIONS.get().lock();
        if let Ok(ref mut received_transactions) = lock {
            if received_transactions.len() <= MAX_RECEIVED_TRANSACTIONS_COUNT {
                received_transactions.push_back(transaction);
            }
        } else {
            warn!(target: "sync", "downloaded_headers_mutex lock failed");
        }
    }

    pub fn get_staged_blocks() -> &'static Mutex<LruCache<H256, Vec<Vec<u8>>>> {
        STAGED_BLOCKS.get()
    }

    pub fn insert_staged_block_hashes(hashes: Vec<H256>) {
        if let Ok(mut staged_block_hashes) = STAGED_BLOCK_HASHES.get().lock() {
            for hash in hashes.iter() {
                staged_block_hashes.insert(*hash, 0);
            }
        }
    }

    pub fn is_staged_block_hash(hash: H256) -> bool {
        if let Ok(mut staged_block_hashes) = STAGED_BLOCK_HASHES.get().lock() {
            return staged_block_hashes.contains_key(&hash);
        }
        return false;
    }

    pub fn remove_staged_block_hash(hash: H256) {
        if let Ok(mut staged_block_hashes) = STAGED_BLOCK_HASHES.get().lock() {
            staged_block_hashes.remove(&hash);
        }
    }

    pub fn clear_staged_blocks() {
        if let Ok(mut staged_blocks) = STAGED_BLOCKS.get().lock() {
            staged_blocks.clear();
        }

        if let Ok(mut staged_block_hashes) = STAGED_BLOCK_HASHES.get().lock() {
            staged_block_hashes.clear();
        }
    }

    pub fn reset() {
        SYNC_EXECUTORS
            .get()
            .write()
            .expect("get_executor error")
            .inner = None;
        BLOCK_CHAIN
            .get()
            .write()
            .expect("get_block_chain error")
            .inner = None;
    }
}

#[derive(Clone, Copy)]
pub struct SyncStatus {
    /// State
    pub state: SyncState,
    /// Syncing protocol version. That's the maximum protocol version we connect to.
    pub protocol_version: u8,
    /// The underlying p2p network version.
    pub network_id: u32,
    /// `BlockChain` height for the moment the sync started.
    pub start_block_number: u64,
    /// Last fully downloaded and imported block number (if any).
    pub last_imported_block_number: Option<u64>,
    /// Highest block number in the download queue (if any).
    pub highest_block_number: Option<u64>,
    /// Total number of blocks for the sync process.
    pub blocks_total: u64,
    /// Number of blocks downloaded so far.
    pub blocks_received: u64,
    /// Total number of connected peers
    pub num_peers: usize,
    /// Total number of active peers.
    pub num_active_peers: usize,
}

impl SyncStatus {
    pub fn is_syncing(&self, queue_info: BlockQueueInfo) -> bool {
        let is_syncing_state = match self.state {
            SyncState::Idle | SyncState::NewBlocks => false,
            _ => true,
        };
        let is_verifying = queue_info.unverified_queue_size + queue_info.verified_queue_size > 3;
        is_verifying || is_syncing_state
    }
}

pub struct PeerInfo {
    pub id: Option<String>,
}
pub struct TransactionStats {
    pub first_seen: u64,
}

pub struct ActivePeerInfo {
    /// Best block number
    pub highest_block_number: u64,
    /// node id
    pub id: String,
    /// remote p2p ip
    pub ip: String,
}

#[derive(Copy, Clone, Eq, PartialEq, Debug)]
pub enum SyncState {
    WaitingPeers,
    Blocks,
    Idle,
    Waiting,
    NewBlocks,
}

#[derive(Clone)]
pub struct LocalStatus {
    pub synced_block_number: u64,
    pub synced_block_number_last_time: u64,
    pub requested_block_number_last_time: u64,
    pub sync_speed: u16,
    pub max_staged_block_number: u64,
    pub is_syncing: bool,
}

impl LocalStatus {
    pub fn new() -> Self {
        LocalStatus {
            synced_block_number: 0,
            synced_block_number_last_time: 0,
            requested_block_number_last_time: 0,
            sync_speed: 48,
            max_staged_block_number: 0,
            is_syncing: false,
        }
    }
}

impl fmt::Display for LocalStatus {
    fn fmt(&self, f: &mut fmt::Formatter) -> fmt::Result {
        try!(write!(f, "LocalStatus: \n"));
        try!(write!(
            f,
            "    synced block number: {}\n",
            self.synced_block_number
        ));
        try!(write!(
            f,
            "    synced block number last time: {}\n",
            self.synced_block_number_last_time
        ));
        try!(write!(
            f,
            "    requested block number last time: {}\n",
            self.requested_block_number_last_time
        ));
        try!(write!(
            f,
            "    max staged block number: {}\n",
            self.max_staged_block_number
        ));
        write!(f, "\n")
    }
}

#[derive(Clone)]
pub struct NetworkStatus {
    pub total_diff: U256,
    pub best_block_num: u64,
    pub best_hash: H256,
}

impl NetworkStatus {
    pub fn new() -> Self {
        NetworkStatus {
            total_diff: U256::default(),
            best_block_num: 0,
            best_hash: H256::default(),
        }
    }
}

impl fmt::Display for NetworkStatus {
    fn fmt(&self, f: &mut fmt::Formatter) -> fmt::Result {
        try!(write!(f, "NetworkStatus: \n"));
        try!(write!(f, "    total difficuty: {}\n", self.total_diff));
        try!(write!(
            f,
            "    best block number: {}\n",
            self.best_block_num
        ));
        try!(write!(f, "    best hash: "));
        for item in self.best_hash.iter() {
            try!(write!(f, "{:02X}", item));
        }
        write!(f, "\n")
    }
}

#[derive(Clone, PartialEq)]
pub struct HeadersWrapper {
    pub node_hash: u64,
    pub timestamp: SystemTime,
    pub headers: Vec<BlockHeader>,
}

impl HeadersWrapper {
    pub fn new() -> Self {
        HeadersWrapper {
            node_hash: 0,
            timestamp: SystemTime::now(),
            headers: Vec::new(),
        }
    }
}

#[derive(Clone, PartialEq)]
pub struct BlocksWrapper {
    pub node_id_hash: u64,
    pub blocks: Vec<Block>,
}

impl BlocksWrapper {
    pub fn new() -> Self {
        BlocksWrapper {
            node_id_hash: 0,
            blocks: Vec::new(),
        }
    }
}<|MERGE_RESOLUTION|>--- conflicted
+++ resolved
@@ -132,9 +132,7 @@
         client.chain_info()
     }
 
-    pub fn get_block_header_chain() -> &'static HeaderChain {
-        BLOCK_HEADER_CHAIN.get()
-    }
+    pub fn get_block_header_chain() -> &'static HeaderChain { BLOCK_HEADER_CHAIN.get() }
 
     pub fn get_sync_executor() -> TaskExecutor {
         let rt = SYNC_EXECUTORS
@@ -271,14 +269,9 @@
         best_block_num: u64,
         best_hash: H256,
         target_total_difficulty: U256,
-<<<<<<< HEAD
     )
     {
-        let mut network_status = NETWORK_STATUS.get().write();
-=======
-    ) {
         let mut network_status = NETWORK_STATUS.write();
->>>>>>> 3e457190
         if target_total_difficulty > network_status.total_diff {
             network_status.best_block_num = best_block_num;
             network_status.best_hash = best_hash;
