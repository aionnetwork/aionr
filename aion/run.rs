--- conflicted
+++ resolved
@@ -307,21 +307,6 @@
 
     info!(target: "run","Finishing work, please wait...");
 
-<<<<<<< HEAD
-    // close pool
-    let _ = close_transaction_pool.send(());
-    let _ = close_miner.send(());
-
-    // close rpc
-    if ws_server.is_some() {
-        ws_server.unwrap().close();
-    }
-    if http_server.is_some() {
-        http_server.unwrap().close();
-    }
-    if ipc_server.is_some() {
-        ipc_server.unwrap().close();
-=======
     if ws_server.is_some() {
         ws_server.expect("Invalid WS server instance!").close();
     }
@@ -332,7 +317,6 @@
 
     if ipc_server.is_some() {
         ipc_server.expect("Invalid IPC server instance!").close();
->>>>>>> dc86ca94
     }
 
     // close p2p
