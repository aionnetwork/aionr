/*******************************************************************************
 * Copyright (c) 2018-2019 Aion foundation.
 *
 *     This file is part of the aion network project.
 *
 *     The aion network project is free software: you can redistribute it
 *     and/or modify it under the terms of the GNU General Public License
 *     as published by the Free Software Foundation, either version 3 of
 *     the License, or any later version.
 *
 *     The aion network project is distributed in the hope that it will
 *     be useful, but WITHOUT ANY WARRANTY; without even the implied
 *     warranty of MERCHANTABILITY or FITNESS FOR A PARTICULAR PURPOSE.
 *     See the GNU General Public License for more details.
 *
 *     You should have received a copy of the GNU General Public License
 *     along with the aion network project source files.
 *     If not, see <https://www.gnu.org/licenses/>.
 *
 ******************************************************************************/

#![warn(unused_extern_crates)]

extern crate ansi_term;
extern crate ctrlc;
#[macro_use]
extern crate clap;
extern crate dir;
extern crate fdlimit;
extern crate jsonrpc_core;
extern crate num_cpus;
extern crate parking_lot;
extern crate rlp;
extern crate rpassword;
extern crate rustc_hex;
extern crate serde;
extern crate serde_json;
#[macro_use]
extern crate serde_derive;
extern crate toml;
extern crate acore;
extern crate acore_bytes as bytes;
extern crate acore_io as io;
extern crate logger;
extern crate aion_types;
extern crate key;
extern crate keychain;
extern crate panic_hook;
extern crate aion_rpc;
extern crate aion_version;
extern crate journaldb;
extern crate tokio;
extern crate p2p;
#[macro_use]
extern crate log as rlog;

#[cfg(test)]
#[macro_use]
extern crate pretty_assertions;

#[cfg(test)]
extern crate tempdir;
#[cfg(test)]
extern crate regex;

mod account;
mod blockchain;
mod cache;
mod cli;
mod configuration;
mod helpers;
mod params;
mod rpc;
mod rpc_apis;
mod run;
mod user_defaults;

use std::{process, env};
use std::io::{self as stdio, Write};
<<<<<<< HEAD
use crate::cli::Args;
use crate::configuration::{Cmd, Execute, Configuration};
use logger::setup_log;
=======
use cli::Args;
use configuration::{Cmd, Execute, Configuration};
use logger::{setup_compression_log};
>>>>>>> 44aef6d7

enum PostExecutionAction {
    Print(String),
    Quit,
}

fn execute(command: Execute) -> Result<PostExecutionAction, String> {
    let _ = setup_compression_log(command.logger.config)?;

    match command.cmd {
        Cmd::Run(run_cmd) => {
            run::execute(run_cmd)?;
            Ok(PostExecutionAction::Quit)
        }
        Cmd::Version => Ok(PostExecutionAction::Print(Args::print_version())),
        Cmd::Account(account_cmd) => {
            account::execute(account_cmd).map(|s| PostExecutionAction::Print(s))
        }
        Cmd::Blockchain(blockchain_cmd) => {
            blockchain::execute(blockchain_cmd).map(|_| PostExecutionAction::Quit)
        }
    }
}

fn start() -> Result<PostExecutionAction, String> {
    let args: Vec<String> = env::args().collect();
    let conf = Configuration::parse(&args).unwrap_or_else(|e| e.exit());
    let cmd = conf.into_command()?;
    execute(cmd)
}

fn main() {
    panic_hook::set();
    let res = match start() {
        Ok(result) => {
            match result {
                PostExecutionAction::Print(s) => {
                    println!("{}", s);
                    0
                }
                PostExecutionAction::Quit => 0,
            }
        }
        Err(err) => {
            writeln!(&mut stdio::stderr(), "{}", err).expect("StdErr available; qed");
            1
        }
    };
    process::exit(res);
}<|MERGE_RESOLUTION|>--- conflicted
+++ resolved
@@ -77,15 +77,9 @@
 
 use std::{process, env};
 use std::io::{self as stdio, Write};
-<<<<<<< HEAD
 use crate::cli::Args;
 use crate::configuration::{Cmd, Execute, Configuration};
-use logger::setup_log;
-=======
-use cli::Args;
-use configuration::{Cmd, Execute, Configuration};
 use logger::{setup_compression_log};
->>>>>>> 44aef6d7
 
 enum PostExecutionAction {
     Print(String),
