--- conflicted
+++ resolved
@@ -1,14 +1,9 @@
 use super::*;
-<<<<<<< HEAD
 use kvdb::MemoryDB;
 use account_db::AccountDBMut;
-=======
-use kvdb::{MemoryDB};
-use account_db::*;
 use aion_types::Address;
 
 use std::sync::Arc;
->>>>>>> 9cace767
 
 #[test]
 fn storage_at() {
