mod generic;
mod traits;
#[cfg(test)]
mod test;

<<<<<<< HEAD
use lru_cache::LruCache;
use std::cell::{Cell, RefCell};
use std::collections::{HashMap, BTreeMap, HashSet};
use std::sync::Arc;
use std::fmt;

use aion_types::{H256, U256, Address};
use acore_bytes::{Bytes, ToPretty};
use blake2b::{BLAKE2B_EMPTY, BLAKE2B_NULL_RLP, blake2b};
use rlp::*;
use pod_account::*;
use trie;
use trie::{Trie, SecTrieDB, TrieFactory, TrieError};

// use db::Writable;
use kvdb::{KeyValueDB, DBTransaction, DBValue, HashStore};

pub use self::generic::{Filth, BasicAccount, Account};
pub use self::traits::{VMAccount, AccType};
use state::Backend;

const STORAGE_CACHE_ITEMS: usize = 8192;

type VMCache = RefCell<LruCache<Bytes, Bytes>>;
type VMStorageChange = HashMap<Bytes, Bytes>;
pub type AionVMAccount = Account<VMCache, VMStorageChange>;

#[derive(Copy, Clone)]
pub enum RequireCache {
    None,
    CodeSize,
    Code,
}

impl AionVMAccount {
    fn empty_storage_cache() -> VMCache { RefCell::new(LruCache::new(STORAGE_CACHE_ITEMS)) }

    fn empty_storage_change() -> VMStorageChange { HashMap::new() }
}

impl From<BasicAccount> for AionVMAccount {
    fn from(basic: BasicAccount) -> Self {
        AionVMAccount {
            balance: basic.balance,
            nonce: basic.nonce,
            storage_root: basic.storage_root,
            delta_root: basic.storage_root,
            storage_cache: Self::empty_storage_cache(),
            storage_changes: HashMap::new(),
            code_hash: basic.code_hash,
            code_size: None,
            code_cache: Arc::new(vec![]),
            transformed_code_hash: BLAKE2B_EMPTY,
            transformed_code_size: None,
            transformed_code_cache: Arc::new(vec![]),
            object_graph_hash: BLAKE2B_EMPTY,
            object_graph_size: None,
            object_graph_cache: Arc::new(vec![]),
            code_filth: Filth::Clean,
            address_hash: Cell::new(None),
            empty_but_commit: false,
            account_type: AccType::FVM,
            storage_removable: HashSet::new(),
        }
    }
}

impl AionVMAccount {
    pub fn new_contract(balance: U256, nonce: U256) -> Self {
        Self {
            balance,
            nonce,
            storage_root: BLAKE2B_NULL_RLP,
            delta_root: BLAKE2B_NULL_RLP,
            storage_cache: Self::empty_storage_cache(),
            storage_changes: Self::empty_storage_change(),
            code_hash: BLAKE2B_EMPTY,
            code_cache: Arc::new(vec![]),
            transformed_code_hash: BLAKE2B_EMPTY,
            transformed_code_size: None,
            transformed_code_cache: Arc::new(vec![]),
            object_graph_hash: BLAKE2B_EMPTY,
            object_graph_size: None,
            object_graph_cache: Arc::new(vec![]),
            code_size: None,
            code_filth: Filth::Clean,
            address_hash: Cell::new(None),
            empty_but_commit: false,
            account_type: AccType::FVM,
            storage_removable: HashSet::new(),
        }
    }

    pub fn new_basic(balance: U256, nonce: U256) -> Self {
        Self {
            balance,
            nonce,
            storage_root: BLAKE2B_NULL_RLP,
            delta_root: BLAKE2B_NULL_RLP,
            storage_cache: Self::empty_storage_cache(),
            storage_changes: Self::empty_storage_change(),
            code_hash: BLAKE2B_EMPTY,
            code_cache: Arc::new(vec![]),
            transformed_code_hash: BLAKE2B_EMPTY,
            transformed_code_size: None,
            transformed_code_cache: Arc::new(vec![]),
            object_graph_hash: BLAKE2B_EMPTY,
            object_graph_size: None,
            object_graph_cache: Arc::new(vec![]),
            code_size: Some(0),
            code_filth: Filth::Clean,
            address_hash: Cell::new(None),
            empty_but_commit: false,
            account_type: AccType::FVM,
            storage_removable: HashSet::new(),
        }
    }

    pub fn from_pod(pod: PodAccount) -> Self {
        let mut storage_changes = HashMap::new();
        for item in pod.storage.into_iter() {
            storage_changes.insert(item.0[..].to_vec(), item.1[..].to_vec());
        }
        AionVMAccount {
            balance: pod.balance,
            nonce: pod.nonce,
            storage_root: BLAKE2B_NULL_RLP,
            delta_root: BLAKE2B_NULL_RLP,
            storage_cache: Self::empty_storage_cache(),
            storage_changes,
            code_hash: pod.code.as_ref().map_or(BLAKE2B_EMPTY, |c| blake2b(c)),
            code_filth: Filth::Dirty,
            code_size: Some(pod.code.as_ref().map_or(0, |c| c.len())),
            code_cache: Arc::new(pod.code.map_or_else(
                || {
                    warn!(target:"account","POD account with unknown code is being created! Assuming no code.");
                    vec![]
                },
                |c| c,
            )),
            transformed_code_hash: BLAKE2B_EMPTY,
            transformed_code_size: None,
            transformed_code_cache: Arc::new(vec![]),
            object_graph_hash: BLAKE2B_EMPTY,
            object_graph_size: None,
            object_graph_cache: Arc::new(vec![]),
            address_hash: Cell::new(None),
            empty_but_commit: false,
            account_type: AccType::FVM,
            storage_removable: HashSet::new()
        }
    }

    fn storage_is_clean(&self) -> bool { self.storage_changes.is_empty() }

    /// Commit the `storage_changes` to the backing DB and update `storage_root`.
    pub fn commit_storage(
        &mut self,
        trie_factory: &TrieFactory,
        db: &mut HashStore,
    ) -> trie::Result<()>
    {
        let account_type = self.acc_type().clone();
        // println!("StorageROOT before commit = {:?}", self.storage_root);
        let mut t = trie_factory.from_existing(db, &mut self.storage_root)?;
        for (k, v) in self.storage_changes.drain() {
            // cast key and value to trait type,
            // so we can call overloaded `to_bytes` method
            let mut is_zero = true;
            for item in v.clone() {
                if item != 0x00 {
                    is_zero = false;
                    break;
                }
            }
            if account_type == AccType::AVM {
                // avm always commits storage in storage_changes
                // and removes storage in storage_removable
                debug!(target: "vm", "insert avm key: {:?}", k);
                is_zero = false;
            }
            debug!(target: "vm", "CommitStorage: key = {:?}, value = {:?}, is_zero = {:?}", k, v, is_zero);
            // account just commit storage key/value pairs,
            // the real length of value should be dealed by caller
            match is_zero {
                true => t.remove(&k)?,
                false => t.insert(&k, &encode(&v))?,
            };

            self.storage_cache.borrow_mut().insert(k, v);
        }

        if account_type == AccType::AVM {
            for k in self.storage_removable.drain() {
                debug!(target: "vm", "remove avm key: {:?}", k);
                t.remove(&k)?;
                self.storage_cache.borrow_mut().remove(&k);
            }
        }

        Ok(())
    }

    pub fn discard_storage_changes(&mut self) { self.storage_changes.clear(); }

    /// Return the storage overlay.
    pub fn storage_changes(&self) -> &VMStorageChange { &self.storage_changes }

    pub fn get_empty_but_commit(&mut self) -> bool { return self.empty_but_commit; }

    /// Clone basic account data
    pub fn clone_basic(&self) -> Self {
        Self {
            balance: self.balance.clone(),
            nonce: self.nonce.clone(),
            storage_root: self.storage_root.clone(),
            delta_root: self.delta_root.clone(),
            storage_cache: Self::empty_storage_cache(),
            storage_changes: Self::empty_storage_change(),
            code_hash: self.code_hash.clone(),
            code_size: self.code_size.clone(),
            code_cache: self.code_cache.clone(),
            transformed_code_hash: self.transformed_code_hash.clone(),
            transformed_code_size: self.transformed_code_size.clone(),
            transformed_code_cache: self.transformed_code_cache.clone(),
            object_graph_hash: self.object_graph_hash.clone(),
            object_graph_size: self.object_graph_size.clone(),
            object_graph_cache: self.object_graph_cache.clone(),
            code_filth: self.code_filth.clone(),
            address_hash: self.address_hash.clone(),
            empty_but_commit: self.empty_but_commit.clone(),
            account_type: self.account_type.clone(),
            storage_removable: HashSet::new(),
        }
    }

    pub fn overwrite_with(&mut self, other: Self) {
        self.balance = other.balance;
        self.nonce = other.nonce;
        self.storage_root = other.storage_root;
        self.delta_root = other.delta_root;
        self.code_hash = other.code_hash;
        self.code_filth = other.code_filth;
        self.code_cache = other.code_cache;
        self.code_size = other.code_size;
        self.address_hash = other.address_hash;
        self.transformed_code_hash = other.transformed_code_hash;
        self.transformed_code_size = other.transformed_code_size;
        self.transformed_code_cache = other.transformed_code_cache;
        self.object_graph_size = other.object_graph_size;
        self.object_graph_hash = other.object_graph_hash;
        self.object_graph_cache = other.object_graph_cache;
        self.empty_but_commit = other.empty_but_commit;
        self.account_type = other.account_type;

        let mut cache = self.storage_cache.borrow_mut();
        for (k, v) in other.storage_cache.into_inner() {
            cache.insert(k.clone(), v.clone()); //TODO: cloning should not be required here
        }
        self.storage_changes = other.storage_changes;
        self.storage_removable = other.storage_removable;
    }

    /// Clone account data, dirty storage keys and cached storage keys.
    // fn clone_all(&self) -> Self {
    //     let mut account = self.clone_dirty();
    //     account.storage_cache = self.storage_cache.clone();
    //     account
    // }

    pub fn set_empty_but_commit(&mut self) { self.empty_but_commit = true; }
}

impl VMAccount for AionVMAccount {
    fn from_rlp(rlp: &[u8]) -> AionVMAccount {
        let basic: BasicAccount = ::rlp::decode(rlp);
        basic.into()
    }

    fn init_code(&mut self, code: Bytes) {
        self.code_hash = blake2b(&code);
        self.code_cache = Arc::new(code);
        self.code_size = Some(self.code_cache.len());
        self.code_filth = Filth::Dirty;
    }

    // for AVM account, this must be called, so update account type to AVM
    fn init_transformed_code(&mut self, code: Bytes) {
        self.transformed_code_hash = blake2b(&code);
        self.transformed_code_cache = Arc::new(code);
        self.transformed_code_size = Some(self.transformed_code_cache.len());
        self.code_filth = Filth::Dirty;
        self.account_type = AccType::AVM;
    }

    fn init_objectgraph(&mut self, data: Bytes) {
        self.account_type = AccType::AVM;
        self.object_graph_hash = blake2b(&data);
        self.object_graph_cache = Arc::new(data);
    }

    fn objectgraph(&self) -> Option<Arc<Bytes>> {
        if self.object_graph_cache.is_empty() {
            return None;
        }

        Some(self.object_graph_cache.clone())
    }

    fn reset_code(&mut self, code: Bytes) { self.init_code(code); }

    fn balance(&self) -> &U256 { &self.balance }

    fn nonce(&self) -> &U256 { &self.nonce }

    fn code_hash(&self) -> H256 { self.code_hash.clone() }

    fn transformed_code_hash(&self) -> H256 { self.transformed_code_hash.clone() }

    fn object_graph_hash(&self) -> H256 { self.object_graph_hash.clone() }

    fn address_hash(&self, address: &Address) -> H256 {
        let hash = self.address_hash.get();
        hash.unwrap_or_else(|| {
            let hash = blake2b(address);
            self.address_hash.set(Some(hash.clone()));
            hash
        })
    }

    fn code(&self) -> Option<Arc<Bytes>> {
        if self.code_cache.is_empty() {
            return None;
        }

        Some(self.code_cache.clone())
    }

    fn transformed_code(&self) -> Option<Arc<Bytes>> {
        if self.transformed_code_cache.is_empty() {
            return None;
        }

        Some(self.transformed_code_cache.clone())
    }

    fn code_size(&self) -> Option<usize> { self.code_size.clone() }

    fn transformed_code_size(&self) -> Option<usize> { self.transformed_code_size.clone() }

    fn is_cached(&self) -> bool {
        !self.code_cache.is_empty()
            || (self.code_cache.is_empty() && self.code_hash == BLAKE2B_EMPTY)
    }

    fn is_transformed_cached(&self) -> bool {
        !self.transformed_code_cache.is_empty()
        // || (self.transformed_code_cache.is_empty() && self.transformed_code_hash == BLAKE2B_EMPTY)
    }

    fn is_objectgraph_cached(&self) -> bool {
        !self.object_graph_cache.is_empty()
        // || (self.object_graph_cache.is_empty() && self.object_graph_hash == BLAKE2B_EMPTY)
    }

    fn cache_code(&mut self, db: &HashStore) -> Option<Arc<Bytes>> {
        // TODO: fill out self.code_cache;
        trace!(
            target: "account",
            "Account::cache_code: ic={}; self.code_hash={:?}, self.code_cache={}",
            self.is_cached(),
            self.code_hash,
            self.code_cache.pretty()
        );

        if self.is_cached() {
            return Some(self.code_cache.clone());
        }

        match db.get(&self.code_hash) {
            Some(x) => {
                // println!("Account: code cache = {:?}", x);
                self.code_size = Some(x.len());
                self.code_cache = Arc::new(x.into_vec());
                Some(self.code_cache.clone())
            }
            _ => {
                debug!(target: "account","Failed reverse get of {}", self.code_hash);
                None
            }
        }
    }

    fn cache_transformed_code(&mut self, db: &HashStore) -> Option<Arc<Bytes>> {
        if self.is_transformed_cached() {
            return Some(self.transformed_code_cache.clone());
        }

        match db.get(&blake2b(self.address_hash.get().unwrap().clone())) {
            Some(x) => {
                self.account_type = AccType::AVM;
                self.transformed_code_size = Some(x.len());
                self.transformed_code_cache = Arc::new(x.into_vec());
                Some(self.transformed_code_cache.clone())
            }
            _ => {
                debug!(target: "account","Failed reverse get of {}", self.transformed_code_hash);
                None
            }
        }
    }

    // objectgraph uses delta_root as key,
    // it is cached during updating account cache
    fn cache_objectgraph(&mut self, a: &Address, db: &HashStore) -> Option<Arc<Bytes>> {
        if let Some(root) = db.get(a) {
            self.storage_root = root[..].into();
            // if storage_root has been stored, it should be avm created account
            self.account_type = AccType::AVM;
            // always cache object graph and key/value storage root
            println!("try to get object graph from: {:?}", self.delta_root);
            match db.get(&self.delta_root) {
                Some(data) => {
                    self.object_graph_size = Some(data.len());
                    self.object_graph_hash = blake2b(&data);
                    self.object_graph_cache = Arc::new(data[..].to_vec());
                    Some(self.object_graph_cache.clone())
                }
                None => {
                    self.object_graph_size = None;
                    self.object_graph_hash = BLAKE2B_EMPTY;
                    None
                }
            }
        } else {
            None
        }
    }

    fn cache_given_code(&mut self, code: Arc<Bytes>) {
        trace!(
            target: "account",
            "Account::cache_given_code: ic={}; self.code_hash={:?}, self.code_cache={}",
            self.is_cached(),
            self.code_hash,
            self.code_cache.pretty()
        );

        self.code_size = Some(code.len());
        self.code_cache = code;
    }

    fn cache_given_transformed_code(&mut self, code: Arc<Bytes>) {
        trace!(
            target: "account",
            "Account::cache_given_code: ic={}; self.code_hash={:?}, self.code_cache={}",
            self.is_transformed_cached(),
            self.transformed_code_hash,
            self.transformed_code_cache.pretty()
        );

        self.transformed_code_size = Some(code.len());
        self.transformed_code_cache = code;
    }

    fn cache_given_objectgraph(&mut self, data: Arc<Bytes>) {
        self.object_graph_size = Some(data.len());
        self.object_graph_cache = data;
    }

    fn cache_code_size(&mut self, db: &HashStore) -> bool {
        // TODO: fill out self.code_cache;
        trace!(
            target: "account",
            "Account::cache_code_size: ic={}; self.code_hash={:?}, self.code_cache={}",
            self.is_cached(),
            self.code_hash,
            self.code_cache.pretty()
        );
        self.code_size.is_some() || if self.code_hash != BLAKE2B_EMPTY {
            match db.get(&self.code_hash) {
                Some(x) => {
                    self.code_size = Some(x.len());
                    true
                }
                _ => {
                    debug!(target: "account","Failed reverse get of {}", self.code_hash);
                    false
                }
            }
        } else {
            false
        }
    }

    fn cache_transformed_code_size(&mut self, db: &HashStore) -> bool {
        self.transformed_code_size.is_some()
            || if self.transformed_code_hash != BLAKE2B_EMPTY {
                match db.get(&self.transformed_code_hash) {
                    Some(x) => {
                        self.transformed_code_size = Some(x.len());
                        true
                    }
                    _ => {
                        debug!(target: "account","Failed reverse get of {}", self.transformed_code_hash);
                        false
                    }
                }
            } else {
                false
            }
    }

    fn cache_objectgraph_size(&mut self, db: &HashStore) -> bool {
        self.object_graph_size.is_some() || if self.object_graph_hash != BLAKE2B_EMPTY {
            match db.get(&self.object_graph_hash) {
                Some(x) => {
                    self.object_graph_size = Some(x.len());
                    true
                }
                _ => {
                    debug!(target: "account","Failed reverse get of {}", self.object_graph_hash);
                    false
                }
            }
        } else {
            false
        }
    }

    fn is_empty(&self) -> bool {
        assert!(
            self.storage_is_clean(),
            "Account::is_empty() may only legally be called when storage is clean."
        );
        self.is_null() && self.storage_root == BLAKE2B_NULL_RLP
    }

    fn is_null(&self) -> bool {
        debug!(target: "vm", "check null: balance = {:?}, nonce = {:?}, code_hash = {:?}",
            self.balance.is_zero(), self.nonce.is_zero(), self.code_hash == BLAKE2B_EMPTY);
        self.balance.is_zero() && self.nonce.is_zero() && self.code_hash == BLAKE2B_EMPTY
    }

    fn is_basic(&self) -> bool {
        self.code_hash == BLAKE2B_EMPTY && self.transformed_code_hash == BLAKE2B_EMPTY
    }

    fn storage_root(&self) -> Option<&H256> {
        if self.storage_is_clean() {
            Some(&self.storage_root)
        } else {
            None
        }
    }

    fn inc_nonce(&mut self) { self.nonce = self.nonce + U256::from(1u8); }

    /// Increase account balance.
    fn add_balance(&mut self, x: &U256) { self.balance = self.balance + *x; }

    /// Decrease account balance.
    /// Panics if balance is less than `x`
    fn sub_balance(&mut self, x: &U256) {
        assert!(self.balance >= *x);
        self.balance = self.balance - *x;
    }

    /// Commit any unsaved code. `code_hash` will always return the hash of the `code_cache` after this.
    fn commit_code(&mut self, db: &mut HashStore) {
        trace!(
            target: "account",
            "Commiting code of {:?} - {:?}, {:?}",
            self,
            self.code_filth == Filth::Dirty,
            self.code_cache.is_empty()
        );
        match (
            self.code_filth == Filth::Dirty,
            self.code_cache.is_empty(),
            self.transformed_code_cache.is_empty(),
        ) {
            (true, true, true) => {
                self.code_size = Some(0);
                self.transformed_code_size = Some(0);
                self.code_filth = Filth::Clean;
            }
            (true, false, true) => {
                db.emplace(
                    self.code_hash.clone(),
                    DBValue::from_slice(&*self.code_cache),
                );
                self.code_size = Some(self.code_cache.len());
                self.transformed_code_size = Some(0);
                self.code_filth = Filth::Clean;
            }
            (true, true, false) => {
                self.code_size = Some(0);
                db.emplace(
                    blake2b(self.address_hash.get().unwrap()),
                    DBValue::from_slice(&*self.transformed_code_cache),
                );
                self.transformed_code_size = Some(self.transformed_code_cache.len());
                self.code_filth = Filth::Clean;
            }
            (true, false, false) => {
                self.code_size = Some(self.code_cache.len());
                db.emplace(
                    self.code_hash.clone(),
                    DBValue::from_slice(&*self.code_cache),
                );

                // use blake2b(address_hash) as key of transformed code
                db.emplace(
                    blake2b(self.address_hash.get().unwrap()),
                    DBValue::from_slice(&*self.transformed_code_cache),
                );
                self.transformed_code_size = Some(self.transformed_code_cache.len());
                self.code_filth = Filth::Clean;
            }
            (false, _, _) => {}
        }
    }

    /// Export to RLP.
    fn rlp(&self) -> Bytes {
        let mut stream = RlpStream::new_list(4);
        stream.append(&self.nonce);
        stream.append(&self.balance);
        //let vm_type: AccType = self.acc_type().into();
        if self.acc_type() == AccType::AVM {
            debug!(target: "vm", "rlp encode using delta_root");
            stream.append(&self.delta_root);
        } else {
            stream.append(&self.storage_root);
        }
        stream.append(&self.code_hash);
        stream.out()
    }

    /// Clone account data and dirty storage keys
    fn clone_dirty(&self) -> Self {
        let mut account = self.clone_basic();
        account.storage_changes = self.storage_changes.clone();
        account.code_cache = self.code_cache.clone();
        account.transformed_code_cache = self.transformed_code_cache.clone();
        account
    }

    fn acc_type(&self) -> AccType { self.account_type.clone() }

    /// avm should update object graph cache
    /// at this moment, address_hash is always updated
    /// cache code
    fn update_account_cache<B: Backend>(
        &mut self,
        a: &Address,
        require: RequireCache,
        state_db: &B,
        db: &HashStore,
        graph_db: Arc<KeyValueDB>,
    )
    {
        // avm definition
        // let mut raw_key = Vec::new();
        // raw_key.extend_from_slice(&a[..]);
        // raw_key.push(AccType::AVM.into());
        if let Some(root) = graph_db
            .get(::db::COL_AVM_GRAPH, &self.delta_root)
            .unwrap_or(None)
        {
            // println!("delta root = {:?}", self.delta_root);
            debug!(target: "vm", "{:?}: update root from {:?} to {:?}", a, self.storage_root, root);
            // self.storage_root = root[..].into();
            // try decode RLP to get the external storage root
            let concatenated: Vec<H256> = ::rlp::decode_list(root[..].into());
            assert!(concatenated.len() == 2, "unexpected value from graph db");
            // println!("avm root: {:?} -- {:?}", concatenated.get(0), concatenated.get(1));
            self.storage_root = concatenated.get(0).unwrap().clone();
            // if storage_root has been stored, it should be avm created account
            self.account_type = AccType::AVM;
            // always cache object graph and key/value storage root
            debug!(target: "vm", "try to get object graph from: {:?}", self.delta_root);
            // update object graph using graph hash
            let graph_hash = concatenated.get(1).unwrap();
            match graph_db.get(::db::COL_AVM_GRAPH, &graph_hash).unwrap() {
                Some(data) => {
                    self.object_graph_size = Some(data.len());
                    self.object_graph_hash = concatenated.get(1).unwrap().clone(); //blake2b(&data);
                    self.object_graph_cache = Arc::new(data[..].to_vec());
                }
                None => {
                    self.object_graph_size = None;
                    self.object_graph_hash = BLAKE2B_EMPTY;
                }
            }

            debug!(target: "vm", "object graph = {:?}", self.object_graph_cache);
        }

        if let RequireCache::None = require {
            return;
        }

        if self.is_cached() && self.is_transformed_cached() {
            return;
        }

        // println!("Account: update code cache");
        // if there's already code in the global cache, always cache it localy
        let hash = self.code_hash();
        match state_db.get_cached_code(&hash) {
            Some(code) => {
                self.cache_given_code(code);
            }
            None => {
                match require {
                    RequireCache::None => {}
                    RequireCache::Code => {
                        if let Some(code) = self.cache_code(db) {
                            // propagate code loaded from the database to
                            // the global code cache.
                            state_db.cache_code(hash, code)
                        }
                    }
                    RequireCache::CodeSize => {
                        self.cache_code_size(db);
                    }
                }
            }
        }

        // if self.account_type == AccType::AVM {
        // update transformed code cache
        let hash = blake2b(self.address_hash.get().unwrap());
        match state_db.get_cached_code(&hash) {
            Some(code) => self.cache_given_transformed_code(code),
            None => {
                match require {
                    RequireCache::None => {}
                    RequireCache::Code => {
                        if let Some(code) = self.cache_transformed_code(db) {
                            // propagate code loaded from the database to
                            // the global code cache.
                            // println!("Account: transformed code = {:?}", code);
                            state_db.cache_code(hash, code)
                        }
                    }
                    RequireCache::CodeSize => {
                        self.cache_transformed_code_size(db);
                    }
                }
            }
        }
        // }
    }

    /// Prove a storage key's existence or nonexistence in the account's storage
    /// trie.
    /// `storage_key` is the hash of the desired storage key, meaning
    /// this will only work correctly under a secure trie.
    fn prove_storage(
        &self,
        db: &HashStore,
        storage_key: H256,
    ) -> Result<(Vec<Bytes>, H256), Box<TrieError>>
    {
        use trie::{Trie, TrieDB};
        use trie::recorder::Recorder;

        let mut recorder = Recorder::new();

        let trie = TrieDB::new(db, &self.storage_root)?;
        let item: U256 = {
            let query = (&mut recorder, ::rlp::decode);
            trie.get_with(&storage_key, query)?
                .unwrap_or_else(U256::zero)
        };

        Ok((
            recorder.drain().into_iter().map(|r| r.data).collect(),
            item.into(),
        ))
    }
}

impl AionVMAccount {
    pub fn storage_at(&self, db: &HashStore, key: &Bytes) -> trie::Result<Option<Bytes>> {
        if let Some(value) = self.cached_storage_at(key) {
            return Ok(Some(value));
        }

        let db = SecTrieDB::new(db, &self.storage_root)?;

        if self.acc_type() == AccType::AVM && !db.contains(key)? {
            return Ok(None);
        }

        let item: Bytes = db.get_with(key, ::rlp::decode)?.unwrap_or_else(|| vec![]);
        self.storage_cache
            .borrow_mut()
            .insert(key.clone(), item.clone());
        Ok(Some(item))
    }

    pub fn cached_storage_at(&self, key: &Bytes) -> Option<Bytes> {
        if let Some(value) = self.storage_changes.get(key) {
            return Some(value.clone());
        }

        if let Some(value) = self.storage_cache.borrow_mut().get_mut(key) {
            return Some(value.clone());
        }

        None
    }

    pub fn set_storage(&mut self, key: Bytes, value: Bytes) {
        // update removable set
        if self.storage_removable.contains(&key) {
            self.storage_removable.remove(&key);
        }

        self.storage_changes.insert(key, value);
    }

    pub fn remove_storage(&mut self, key: Bytes) {
        // update storage changes
        if self.storage_changes.contains_key(&key) {
            let old = self.storage_changes.remove(&key);
            debug!(target: "vm", "removed avm value {:?}", old);
        }

        self.storage_removable.insert(key);
    }

    pub fn update_root(&mut self, _address: &Address, graph_db: Arc<KeyValueDB>) {
        debug!(target: "vm", "account type: {:?}", self.acc_type());
        if self.account_type == AccType::AVM {
            let mut concatenated_root = Vec::new();
            concatenated_root.extend_from_slice(&self.storage_root[..]);
            concatenated_root.extend_from_slice(&self.object_graph_hash[..]);
            debug!(target: "vm", "concatenated root = {:?}", concatenated_root);
            self.delta_root = blake2b(&concatenated_root);
            debug!(target: "vm", "updated storage root = {:?}, delta_root = {:?}, code hash = {:?}", 
                self.storage_root, self.delta_root, self.code_hash);
            // save object graph
            debug!(target: "vm", "hash for object graph = {:?}", self.object_graph_hash);

            let mut stream = RlpStream::new_list(2);
            stream.append(&self.storage_root);
            stream.append(&self.object_graph_hash);
            let content = stream.out();

            // db.emplace(
            //     self.delta_root.clone(),
            //     DBValue::from_slice(self.object_graph_cache.as_slice()),
            // );
            // db.emplace(
            //     self.delta_root.clone(),
            //     DBValue::from_slice(content.as_slice()),
            // );
            // db.emplace(
            //     self.object_graph_hash,
            //     DBValue::from_slice(self.object_graph_cache.as_slice())
            // );
            let mut batch = DBTransaction::new();
            batch.put(
                ::db::COL_AVM_GRAPH,
                &self.delta_root[..],
                content.as_slice(),
            );
            batch.put(
                ::db::COL_AVM_GRAPH,
                &self.object_graph_hash[..],
                self.object_graph_cache.as_slice(),
            );
            graph_db.write(batch).expect("GRAPH DB write failed");
            // save key/valud storage root
            // let mut raw_key = Vec::new();
            // raw_key.extend_from_slice(&address[..]);
            // raw_key.push(AccType::AVM.into());
            // db.emplace(
            //     blake2b(raw_key),
            //     DBValue::from_slice(&self.storage_root[..]),
            // );
        }
    }

    // pub fn save_object_graph(&mut self, address: &Address, db: &mut HashStore) {
    //     // save object graph
    //     println!("hash for object graph = {:?}", self.delta_root);
    //     db.emplace(
    //         self.delta_root.clone(),
    //         DBValue::from_slice(self.object_graph_cache.as_slice()),
    //     );
    //     // save key/valud storage root
    //     db.emplace(address.clone(), DBValue::from_slice(&self.storage_root[..]));
    // }

    // pub fn update_object_graph(&mut self, db: &HashStore) {
    //     match db.get(&self.storage_root) {
    //         Some(x) => {
    //             self.object_graph_size = Some(x.len());
    //             self.object_graph_cache = Arc::new(x[..].to_vec());
    //         }
    //         None => {
    //             self.object_graph_size = None;
    //         }
    //     }
    // }

    #[cfg(test)]
    /// Provide a byte array which hashes to the `code_hash`. returns the hash as a result.
    pub fn note_code(&mut self, code: Bytes) -> Result<(), H256> {
        let h = blake2b(&code);
        if self.code_hash == h {
            self.code_cache = Arc::new(code);
            self.code_size = Some(self.code_cache.len());
            Ok(())
        } else {
            Err(h)
        }
    }
}

impl fmt::Debug for AionVMAccount {
    fn fmt(&self, f: &mut fmt::Formatter) -> fmt::Result {
        f.debug_struct("AionVMAccount")
            .field("balance", &self.balance)
            .field("nonce", &self.nonce)
            .field("code", &self.code())
            .field("code_hash", &self.code_hash())
            .field(
                "storage",
                &self.storage_changes.iter().collect::<BTreeMap<_, _>>(),
            )
            .field("storage_root", &self.storage_root)
            .field("account_type", &self.account_type)
            .field("empty_but_commit", &self.empty_but_commit)
            .finish()
    }
}
=======
mod account;
>>>>>>> 17a5bf6d

pub use self::account::{AionVMAccount, RequireCache};
pub use self::traits::{VMAccount, AccType};<|MERGE_RESOLUTION|>--- conflicted
+++ resolved
@@ -3,953 +3,7 @@
 #[cfg(test)]
 mod test;
 
-<<<<<<< HEAD
-use lru_cache::LruCache;
-use std::cell::{Cell, RefCell};
-use std::collections::{HashMap, BTreeMap, HashSet};
-use std::sync::Arc;
-use std::fmt;
-
-use aion_types::{H256, U256, Address};
-use acore_bytes::{Bytes, ToPretty};
-use blake2b::{BLAKE2B_EMPTY, BLAKE2B_NULL_RLP, blake2b};
-use rlp::*;
-use pod_account::*;
-use trie;
-use trie::{Trie, SecTrieDB, TrieFactory, TrieError};
-
-// use db::Writable;
-use kvdb::{KeyValueDB, DBTransaction, DBValue, HashStore};
-
-pub use self::generic::{Filth, BasicAccount, Account};
-pub use self::traits::{VMAccount, AccType};
-use state::Backend;
-
-const STORAGE_CACHE_ITEMS: usize = 8192;
-
-type VMCache = RefCell<LruCache<Bytes, Bytes>>;
-type VMStorageChange = HashMap<Bytes, Bytes>;
-pub type AionVMAccount = Account<VMCache, VMStorageChange>;
-
-#[derive(Copy, Clone)]
-pub enum RequireCache {
-    None,
-    CodeSize,
-    Code,
-}
-
-impl AionVMAccount {
-    fn empty_storage_cache() -> VMCache { RefCell::new(LruCache::new(STORAGE_CACHE_ITEMS)) }
-
-    fn empty_storage_change() -> VMStorageChange { HashMap::new() }
-}
-
-impl From<BasicAccount> for AionVMAccount {
-    fn from(basic: BasicAccount) -> Self {
-        AionVMAccount {
-            balance: basic.balance,
-            nonce: basic.nonce,
-            storage_root: basic.storage_root,
-            delta_root: basic.storage_root,
-            storage_cache: Self::empty_storage_cache(),
-            storage_changes: HashMap::new(),
-            code_hash: basic.code_hash,
-            code_size: None,
-            code_cache: Arc::new(vec![]),
-            transformed_code_hash: BLAKE2B_EMPTY,
-            transformed_code_size: None,
-            transformed_code_cache: Arc::new(vec![]),
-            object_graph_hash: BLAKE2B_EMPTY,
-            object_graph_size: None,
-            object_graph_cache: Arc::new(vec![]),
-            code_filth: Filth::Clean,
-            address_hash: Cell::new(None),
-            empty_but_commit: false,
-            account_type: AccType::FVM,
-            storage_removable: HashSet::new(),
-        }
-    }
-}
-
-impl AionVMAccount {
-    pub fn new_contract(balance: U256, nonce: U256) -> Self {
-        Self {
-            balance,
-            nonce,
-            storage_root: BLAKE2B_NULL_RLP,
-            delta_root: BLAKE2B_NULL_RLP,
-            storage_cache: Self::empty_storage_cache(),
-            storage_changes: Self::empty_storage_change(),
-            code_hash: BLAKE2B_EMPTY,
-            code_cache: Arc::new(vec![]),
-            transformed_code_hash: BLAKE2B_EMPTY,
-            transformed_code_size: None,
-            transformed_code_cache: Arc::new(vec![]),
-            object_graph_hash: BLAKE2B_EMPTY,
-            object_graph_size: None,
-            object_graph_cache: Arc::new(vec![]),
-            code_size: None,
-            code_filth: Filth::Clean,
-            address_hash: Cell::new(None),
-            empty_but_commit: false,
-            account_type: AccType::FVM,
-            storage_removable: HashSet::new(),
-        }
-    }
-
-    pub fn new_basic(balance: U256, nonce: U256) -> Self {
-        Self {
-            balance,
-            nonce,
-            storage_root: BLAKE2B_NULL_RLP,
-            delta_root: BLAKE2B_NULL_RLP,
-            storage_cache: Self::empty_storage_cache(),
-            storage_changes: Self::empty_storage_change(),
-            code_hash: BLAKE2B_EMPTY,
-            code_cache: Arc::new(vec![]),
-            transformed_code_hash: BLAKE2B_EMPTY,
-            transformed_code_size: None,
-            transformed_code_cache: Arc::new(vec![]),
-            object_graph_hash: BLAKE2B_EMPTY,
-            object_graph_size: None,
-            object_graph_cache: Arc::new(vec![]),
-            code_size: Some(0),
-            code_filth: Filth::Clean,
-            address_hash: Cell::new(None),
-            empty_but_commit: false,
-            account_type: AccType::FVM,
-            storage_removable: HashSet::new(),
-        }
-    }
-
-    pub fn from_pod(pod: PodAccount) -> Self {
-        let mut storage_changes = HashMap::new();
-        for item in pod.storage.into_iter() {
-            storage_changes.insert(item.0[..].to_vec(), item.1[..].to_vec());
-        }
-        AionVMAccount {
-            balance: pod.balance,
-            nonce: pod.nonce,
-            storage_root: BLAKE2B_NULL_RLP,
-            delta_root: BLAKE2B_NULL_RLP,
-            storage_cache: Self::empty_storage_cache(),
-            storage_changes,
-            code_hash: pod.code.as_ref().map_or(BLAKE2B_EMPTY, |c| blake2b(c)),
-            code_filth: Filth::Dirty,
-            code_size: Some(pod.code.as_ref().map_or(0, |c| c.len())),
-            code_cache: Arc::new(pod.code.map_or_else(
-                || {
-                    warn!(target:"account","POD account with unknown code is being created! Assuming no code.");
-                    vec![]
-                },
-                |c| c,
-            )),
-            transformed_code_hash: BLAKE2B_EMPTY,
-            transformed_code_size: None,
-            transformed_code_cache: Arc::new(vec![]),
-            object_graph_hash: BLAKE2B_EMPTY,
-            object_graph_size: None,
-            object_graph_cache: Arc::new(vec![]),
-            address_hash: Cell::new(None),
-            empty_but_commit: false,
-            account_type: AccType::FVM,
-            storage_removable: HashSet::new()
-        }
-    }
-
-    fn storage_is_clean(&self) -> bool { self.storage_changes.is_empty() }
-
-    /// Commit the `storage_changes` to the backing DB and update `storage_root`.
-    pub fn commit_storage(
-        &mut self,
-        trie_factory: &TrieFactory,
-        db: &mut HashStore,
-    ) -> trie::Result<()>
-    {
-        let account_type = self.acc_type().clone();
-        // println!("StorageROOT before commit = {:?}", self.storage_root);
-        let mut t = trie_factory.from_existing(db, &mut self.storage_root)?;
-        for (k, v) in self.storage_changes.drain() {
-            // cast key and value to trait type,
-            // so we can call overloaded `to_bytes` method
-            let mut is_zero = true;
-            for item in v.clone() {
-                if item != 0x00 {
-                    is_zero = false;
-                    break;
-                }
-            }
-            if account_type == AccType::AVM {
-                // avm always commits storage in storage_changes
-                // and removes storage in storage_removable
-                debug!(target: "vm", "insert avm key: {:?}", k);
-                is_zero = false;
-            }
-            debug!(target: "vm", "CommitStorage: key = {:?}, value = {:?}, is_zero = {:?}", k, v, is_zero);
-            // account just commit storage key/value pairs,
-            // the real length of value should be dealed by caller
-            match is_zero {
-                true => t.remove(&k)?,
-                false => t.insert(&k, &encode(&v))?,
-            };
-
-            self.storage_cache.borrow_mut().insert(k, v);
-        }
-
-        if account_type == AccType::AVM {
-            for k in self.storage_removable.drain() {
-                debug!(target: "vm", "remove avm key: {:?}", k);
-                t.remove(&k)?;
-                self.storage_cache.borrow_mut().remove(&k);
-            }
-        }
-
-        Ok(())
-    }
-
-    pub fn discard_storage_changes(&mut self) { self.storage_changes.clear(); }
-
-    /// Return the storage overlay.
-    pub fn storage_changes(&self) -> &VMStorageChange { &self.storage_changes }
-
-    pub fn get_empty_but_commit(&mut self) -> bool { return self.empty_but_commit; }
-
-    /// Clone basic account data
-    pub fn clone_basic(&self) -> Self {
-        Self {
-            balance: self.balance.clone(),
-            nonce: self.nonce.clone(),
-            storage_root: self.storage_root.clone(),
-            delta_root: self.delta_root.clone(),
-            storage_cache: Self::empty_storage_cache(),
-            storage_changes: Self::empty_storage_change(),
-            code_hash: self.code_hash.clone(),
-            code_size: self.code_size.clone(),
-            code_cache: self.code_cache.clone(),
-            transformed_code_hash: self.transformed_code_hash.clone(),
-            transformed_code_size: self.transformed_code_size.clone(),
-            transformed_code_cache: self.transformed_code_cache.clone(),
-            object_graph_hash: self.object_graph_hash.clone(),
-            object_graph_size: self.object_graph_size.clone(),
-            object_graph_cache: self.object_graph_cache.clone(),
-            code_filth: self.code_filth.clone(),
-            address_hash: self.address_hash.clone(),
-            empty_but_commit: self.empty_but_commit.clone(),
-            account_type: self.account_type.clone(),
-            storage_removable: HashSet::new(),
-        }
-    }
-
-    pub fn overwrite_with(&mut self, other: Self) {
-        self.balance = other.balance;
-        self.nonce = other.nonce;
-        self.storage_root = other.storage_root;
-        self.delta_root = other.delta_root;
-        self.code_hash = other.code_hash;
-        self.code_filth = other.code_filth;
-        self.code_cache = other.code_cache;
-        self.code_size = other.code_size;
-        self.address_hash = other.address_hash;
-        self.transformed_code_hash = other.transformed_code_hash;
-        self.transformed_code_size = other.transformed_code_size;
-        self.transformed_code_cache = other.transformed_code_cache;
-        self.object_graph_size = other.object_graph_size;
-        self.object_graph_hash = other.object_graph_hash;
-        self.object_graph_cache = other.object_graph_cache;
-        self.empty_but_commit = other.empty_but_commit;
-        self.account_type = other.account_type;
-
-        let mut cache = self.storage_cache.borrow_mut();
-        for (k, v) in other.storage_cache.into_inner() {
-            cache.insert(k.clone(), v.clone()); //TODO: cloning should not be required here
-        }
-        self.storage_changes = other.storage_changes;
-        self.storage_removable = other.storage_removable;
-    }
-
-    /// Clone account data, dirty storage keys and cached storage keys.
-    // fn clone_all(&self) -> Self {
-    //     let mut account = self.clone_dirty();
-    //     account.storage_cache = self.storage_cache.clone();
-    //     account
-    // }
-
-    pub fn set_empty_but_commit(&mut self) { self.empty_but_commit = true; }
-}
-
-impl VMAccount for AionVMAccount {
-    fn from_rlp(rlp: &[u8]) -> AionVMAccount {
-        let basic: BasicAccount = ::rlp::decode(rlp);
-        basic.into()
-    }
-
-    fn init_code(&mut self, code: Bytes) {
-        self.code_hash = blake2b(&code);
-        self.code_cache = Arc::new(code);
-        self.code_size = Some(self.code_cache.len());
-        self.code_filth = Filth::Dirty;
-    }
-
-    // for AVM account, this must be called, so update account type to AVM
-    fn init_transformed_code(&mut self, code: Bytes) {
-        self.transformed_code_hash = blake2b(&code);
-        self.transformed_code_cache = Arc::new(code);
-        self.transformed_code_size = Some(self.transformed_code_cache.len());
-        self.code_filth = Filth::Dirty;
-        self.account_type = AccType::AVM;
-    }
-
-    fn init_objectgraph(&mut self, data: Bytes) {
-        self.account_type = AccType::AVM;
-        self.object_graph_hash = blake2b(&data);
-        self.object_graph_cache = Arc::new(data);
-    }
-
-    fn objectgraph(&self) -> Option<Arc<Bytes>> {
-        if self.object_graph_cache.is_empty() {
-            return None;
-        }
-
-        Some(self.object_graph_cache.clone())
-    }
-
-    fn reset_code(&mut self, code: Bytes) { self.init_code(code); }
-
-    fn balance(&self) -> &U256 { &self.balance }
-
-    fn nonce(&self) -> &U256 { &self.nonce }
-
-    fn code_hash(&self) -> H256 { self.code_hash.clone() }
-
-    fn transformed_code_hash(&self) -> H256 { self.transformed_code_hash.clone() }
-
-    fn object_graph_hash(&self) -> H256 { self.object_graph_hash.clone() }
-
-    fn address_hash(&self, address: &Address) -> H256 {
-        let hash = self.address_hash.get();
-        hash.unwrap_or_else(|| {
-            let hash = blake2b(address);
-            self.address_hash.set(Some(hash.clone()));
-            hash
-        })
-    }
-
-    fn code(&self) -> Option<Arc<Bytes>> {
-        if self.code_cache.is_empty() {
-            return None;
-        }
-
-        Some(self.code_cache.clone())
-    }
-
-    fn transformed_code(&self) -> Option<Arc<Bytes>> {
-        if self.transformed_code_cache.is_empty() {
-            return None;
-        }
-
-        Some(self.transformed_code_cache.clone())
-    }
-
-    fn code_size(&self) -> Option<usize> { self.code_size.clone() }
-
-    fn transformed_code_size(&self) -> Option<usize> { self.transformed_code_size.clone() }
-
-    fn is_cached(&self) -> bool {
-        !self.code_cache.is_empty()
-            || (self.code_cache.is_empty() && self.code_hash == BLAKE2B_EMPTY)
-    }
-
-    fn is_transformed_cached(&self) -> bool {
-        !self.transformed_code_cache.is_empty()
-        // || (self.transformed_code_cache.is_empty() && self.transformed_code_hash == BLAKE2B_EMPTY)
-    }
-
-    fn is_objectgraph_cached(&self) -> bool {
-        !self.object_graph_cache.is_empty()
-        // || (self.object_graph_cache.is_empty() && self.object_graph_hash == BLAKE2B_EMPTY)
-    }
-
-    fn cache_code(&mut self, db: &HashStore) -> Option<Arc<Bytes>> {
-        // TODO: fill out self.code_cache;
-        trace!(
-            target: "account",
-            "Account::cache_code: ic={}; self.code_hash={:?}, self.code_cache={}",
-            self.is_cached(),
-            self.code_hash,
-            self.code_cache.pretty()
-        );
-
-        if self.is_cached() {
-            return Some(self.code_cache.clone());
-        }
-
-        match db.get(&self.code_hash) {
-            Some(x) => {
-                // println!("Account: code cache = {:?}", x);
-                self.code_size = Some(x.len());
-                self.code_cache = Arc::new(x.into_vec());
-                Some(self.code_cache.clone())
-            }
-            _ => {
-                debug!(target: "account","Failed reverse get of {}", self.code_hash);
-                None
-            }
-        }
-    }
-
-    fn cache_transformed_code(&mut self, db: &HashStore) -> Option<Arc<Bytes>> {
-        if self.is_transformed_cached() {
-            return Some(self.transformed_code_cache.clone());
-        }
-
-        match db.get(&blake2b(self.address_hash.get().unwrap().clone())) {
-            Some(x) => {
-                self.account_type = AccType::AVM;
-                self.transformed_code_size = Some(x.len());
-                self.transformed_code_cache = Arc::new(x.into_vec());
-                Some(self.transformed_code_cache.clone())
-            }
-            _ => {
-                debug!(target: "account","Failed reverse get of {}", self.transformed_code_hash);
-                None
-            }
-        }
-    }
-
-    // objectgraph uses delta_root as key,
-    // it is cached during updating account cache
-    fn cache_objectgraph(&mut self, a: &Address, db: &HashStore) -> Option<Arc<Bytes>> {
-        if let Some(root) = db.get(a) {
-            self.storage_root = root[..].into();
-            // if storage_root has been stored, it should be avm created account
-            self.account_type = AccType::AVM;
-            // always cache object graph and key/value storage root
-            println!("try to get object graph from: {:?}", self.delta_root);
-            match db.get(&self.delta_root) {
-                Some(data) => {
-                    self.object_graph_size = Some(data.len());
-                    self.object_graph_hash = blake2b(&data);
-                    self.object_graph_cache = Arc::new(data[..].to_vec());
-                    Some(self.object_graph_cache.clone())
-                }
-                None => {
-                    self.object_graph_size = None;
-                    self.object_graph_hash = BLAKE2B_EMPTY;
-                    None
-                }
-            }
-        } else {
-            None
-        }
-    }
-
-    fn cache_given_code(&mut self, code: Arc<Bytes>) {
-        trace!(
-            target: "account",
-            "Account::cache_given_code: ic={}; self.code_hash={:?}, self.code_cache={}",
-            self.is_cached(),
-            self.code_hash,
-            self.code_cache.pretty()
-        );
-
-        self.code_size = Some(code.len());
-        self.code_cache = code;
-    }
-
-    fn cache_given_transformed_code(&mut self, code: Arc<Bytes>) {
-        trace!(
-            target: "account",
-            "Account::cache_given_code: ic={}; self.code_hash={:?}, self.code_cache={}",
-            self.is_transformed_cached(),
-            self.transformed_code_hash,
-            self.transformed_code_cache.pretty()
-        );
-
-        self.transformed_code_size = Some(code.len());
-        self.transformed_code_cache = code;
-    }
-
-    fn cache_given_objectgraph(&mut self, data: Arc<Bytes>) {
-        self.object_graph_size = Some(data.len());
-        self.object_graph_cache = data;
-    }
-
-    fn cache_code_size(&mut self, db: &HashStore) -> bool {
-        // TODO: fill out self.code_cache;
-        trace!(
-            target: "account",
-            "Account::cache_code_size: ic={}; self.code_hash={:?}, self.code_cache={}",
-            self.is_cached(),
-            self.code_hash,
-            self.code_cache.pretty()
-        );
-        self.code_size.is_some() || if self.code_hash != BLAKE2B_EMPTY {
-            match db.get(&self.code_hash) {
-                Some(x) => {
-                    self.code_size = Some(x.len());
-                    true
-                }
-                _ => {
-                    debug!(target: "account","Failed reverse get of {}", self.code_hash);
-                    false
-                }
-            }
-        } else {
-            false
-        }
-    }
-
-    fn cache_transformed_code_size(&mut self, db: &HashStore) -> bool {
-        self.transformed_code_size.is_some()
-            || if self.transformed_code_hash != BLAKE2B_EMPTY {
-                match db.get(&self.transformed_code_hash) {
-                    Some(x) => {
-                        self.transformed_code_size = Some(x.len());
-                        true
-                    }
-                    _ => {
-                        debug!(target: "account","Failed reverse get of {}", self.transformed_code_hash);
-                        false
-                    }
-                }
-            } else {
-                false
-            }
-    }
-
-    fn cache_objectgraph_size(&mut self, db: &HashStore) -> bool {
-        self.object_graph_size.is_some() || if self.object_graph_hash != BLAKE2B_EMPTY {
-            match db.get(&self.object_graph_hash) {
-                Some(x) => {
-                    self.object_graph_size = Some(x.len());
-                    true
-                }
-                _ => {
-                    debug!(target: "account","Failed reverse get of {}", self.object_graph_hash);
-                    false
-                }
-            }
-        } else {
-            false
-        }
-    }
-
-    fn is_empty(&self) -> bool {
-        assert!(
-            self.storage_is_clean(),
-            "Account::is_empty() may only legally be called when storage is clean."
-        );
-        self.is_null() && self.storage_root == BLAKE2B_NULL_RLP
-    }
-
-    fn is_null(&self) -> bool {
-        debug!(target: "vm", "check null: balance = {:?}, nonce = {:?}, code_hash = {:?}",
-            self.balance.is_zero(), self.nonce.is_zero(), self.code_hash == BLAKE2B_EMPTY);
-        self.balance.is_zero() && self.nonce.is_zero() && self.code_hash == BLAKE2B_EMPTY
-    }
-
-    fn is_basic(&self) -> bool {
-        self.code_hash == BLAKE2B_EMPTY && self.transformed_code_hash == BLAKE2B_EMPTY
-    }
-
-    fn storage_root(&self) -> Option<&H256> {
-        if self.storage_is_clean() {
-            Some(&self.storage_root)
-        } else {
-            None
-        }
-    }
-
-    fn inc_nonce(&mut self) { self.nonce = self.nonce + U256::from(1u8); }
-
-    /// Increase account balance.
-    fn add_balance(&mut self, x: &U256) { self.balance = self.balance + *x; }
-
-    /// Decrease account balance.
-    /// Panics if balance is less than `x`
-    fn sub_balance(&mut self, x: &U256) {
-        assert!(self.balance >= *x);
-        self.balance = self.balance - *x;
-    }
-
-    /// Commit any unsaved code. `code_hash` will always return the hash of the `code_cache` after this.
-    fn commit_code(&mut self, db: &mut HashStore) {
-        trace!(
-            target: "account",
-            "Commiting code of {:?} - {:?}, {:?}",
-            self,
-            self.code_filth == Filth::Dirty,
-            self.code_cache.is_empty()
-        );
-        match (
-            self.code_filth == Filth::Dirty,
-            self.code_cache.is_empty(),
-            self.transformed_code_cache.is_empty(),
-        ) {
-            (true, true, true) => {
-                self.code_size = Some(0);
-                self.transformed_code_size = Some(0);
-                self.code_filth = Filth::Clean;
-            }
-            (true, false, true) => {
-                db.emplace(
-                    self.code_hash.clone(),
-                    DBValue::from_slice(&*self.code_cache),
-                );
-                self.code_size = Some(self.code_cache.len());
-                self.transformed_code_size = Some(0);
-                self.code_filth = Filth::Clean;
-            }
-            (true, true, false) => {
-                self.code_size = Some(0);
-                db.emplace(
-                    blake2b(self.address_hash.get().unwrap()),
-                    DBValue::from_slice(&*self.transformed_code_cache),
-                );
-                self.transformed_code_size = Some(self.transformed_code_cache.len());
-                self.code_filth = Filth::Clean;
-            }
-            (true, false, false) => {
-                self.code_size = Some(self.code_cache.len());
-                db.emplace(
-                    self.code_hash.clone(),
-                    DBValue::from_slice(&*self.code_cache),
-                );
-
-                // use blake2b(address_hash) as key of transformed code
-                db.emplace(
-                    blake2b(self.address_hash.get().unwrap()),
-                    DBValue::from_slice(&*self.transformed_code_cache),
-                );
-                self.transformed_code_size = Some(self.transformed_code_cache.len());
-                self.code_filth = Filth::Clean;
-            }
-            (false, _, _) => {}
-        }
-    }
-
-    /// Export to RLP.
-    fn rlp(&self) -> Bytes {
-        let mut stream = RlpStream::new_list(4);
-        stream.append(&self.nonce);
-        stream.append(&self.balance);
-        //let vm_type: AccType = self.acc_type().into();
-        if self.acc_type() == AccType::AVM {
-            debug!(target: "vm", "rlp encode using delta_root");
-            stream.append(&self.delta_root);
-        } else {
-            stream.append(&self.storage_root);
-        }
-        stream.append(&self.code_hash);
-        stream.out()
-    }
-
-    /// Clone account data and dirty storage keys
-    fn clone_dirty(&self) -> Self {
-        let mut account = self.clone_basic();
-        account.storage_changes = self.storage_changes.clone();
-        account.code_cache = self.code_cache.clone();
-        account.transformed_code_cache = self.transformed_code_cache.clone();
-        account
-    }
-
-    fn acc_type(&self) -> AccType { self.account_type.clone() }
-
-    /// avm should update object graph cache
-    /// at this moment, address_hash is always updated
-    /// cache code
-    fn update_account_cache<B: Backend>(
-        &mut self,
-        a: &Address,
-        require: RequireCache,
-        state_db: &B,
-        db: &HashStore,
-        graph_db: Arc<KeyValueDB>,
-    )
-    {
-        // avm definition
-        // let mut raw_key = Vec::new();
-        // raw_key.extend_from_slice(&a[..]);
-        // raw_key.push(AccType::AVM.into());
-        if let Some(root) = graph_db
-            .get(::db::COL_AVM_GRAPH, &self.delta_root)
-            .unwrap_or(None)
-        {
-            // println!("delta root = {:?}", self.delta_root);
-            debug!(target: "vm", "{:?}: update root from {:?} to {:?}", a, self.storage_root, root);
-            // self.storage_root = root[..].into();
-            // try decode RLP to get the external storage root
-            let concatenated: Vec<H256> = ::rlp::decode_list(root[..].into());
-            assert!(concatenated.len() == 2, "unexpected value from graph db");
-            // println!("avm root: {:?} -- {:?}", concatenated.get(0), concatenated.get(1));
-            self.storage_root = concatenated.get(0).unwrap().clone();
-            // if storage_root has been stored, it should be avm created account
-            self.account_type = AccType::AVM;
-            // always cache object graph and key/value storage root
-            debug!(target: "vm", "try to get object graph from: {:?}", self.delta_root);
-            // update object graph using graph hash
-            let graph_hash = concatenated.get(1).unwrap();
-            match graph_db.get(::db::COL_AVM_GRAPH, &graph_hash).unwrap() {
-                Some(data) => {
-                    self.object_graph_size = Some(data.len());
-                    self.object_graph_hash = concatenated.get(1).unwrap().clone(); //blake2b(&data);
-                    self.object_graph_cache = Arc::new(data[..].to_vec());
-                }
-                None => {
-                    self.object_graph_size = None;
-                    self.object_graph_hash = BLAKE2B_EMPTY;
-                }
-            }
-
-            debug!(target: "vm", "object graph = {:?}", self.object_graph_cache);
-        }
-
-        if let RequireCache::None = require {
-            return;
-        }
-
-        if self.is_cached() && self.is_transformed_cached() {
-            return;
-        }
-
-        // println!("Account: update code cache");
-        // if there's already code in the global cache, always cache it localy
-        let hash = self.code_hash();
-        match state_db.get_cached_code(&hash) {
-            Some(code) => {
-                self.cache_given_code(code);
-            }
-            None => {
-                match require {
-                    RequireCache::None => {}
-                    RequireCache::Code => {
-                        if let Some(code) = self.cache_code(db) {
-                            // propagate code loaded from the database to
-                            // the global code cache.
-                            state_db.cache_code(hash, code)
-                        }
-                    }
-                    RequireCache::CodeSize => {
-                        self.cache_code_size(db);
-                    }
-                }
-            }
-        }
-
-        // if self.account_type == AccType::AVM {
-        // update transformed code cache
-        let hash = blake2b(self.address_hash.get().unwrap());
-        match state_db.get_cached_code(&hash) {
-            Some(code) => self.cache_given_transformed_code(code),
-            None => {
-                match require {
-                    RequireCache::None => {}
-                    RequireCache::Code => {
-                        if let Some(code) = self.cache_transformed_code(db) {
-                            // propagate code loaded from the database to
-                            // the global code cache.
-                            // println!("Account: transformed code = {:?}", code);
-                            state_db.cache_code(hash, code)
-                        }
-                    }
-                    RequireCache::CodeSize => {
-                        self.cache_transformed_code_size(db);
-                    }
-                }
-            }
-        }
-        // }
-    }
-
-    /// Prove a storage key's existence or nonexistence in the account's storage
-    /// trie.
-    /// `storage_key` is the hash of the desired storage key, meaning
-    /// this will only work correctly under a secure trie.
-    fn prove_storage(
-        &self,
-        db: &HashStore,
-        storage_key: H256,
-    ) -> Result<(Vec<Bytes>, H256), Box<TrieError>>
-    {
-        use trie::{Trie, TrieDB};
-        use trie::recorder::Recorder;
-
-        let mut recorder = Recorder::new();
-
-        let trie = TrieDB::new(db, &self.storage_root)?;
-        let item: U256 = {
-            let query = (&mut recorder, ::rlp::decode);
-            trie.get_with(&storage_key, query)?
-                .unwrap_or_else(U256::zero)
-        };
-
-        Ok((
-            recorder.drain().into_iter().map(|r| r.data).collect(),
-            item.into(),
-        ))
-    }
-}
-
-impl AionVMAccount {
-    pub fn storage_at(&self, db: &HashStore, key: &Bytes) -> trie::Result<Option<Bytes>> {
-        if let Some(value) = self.cached_storage_at(key) {
-            return Ok(Some(value));
-        }
-
-        let db = SecTrieDB::new(db, &self.storage_root)?;
-
-        if self.acc_type() == AccType::AVM && !db.contains(key)? {
-            return Ok(None);
-        }
-
-        let item: Bytes = db.get_with(key, ::rlp::decode)?.unwrap_or_else(|| vec![]);
-        self.storage_cache
-            .borrow_mut()
-            .insert(key.clone(), item.clone());
-        Ok(Some(item))
-    }
-
-    pub fn cached_storage_at(&self, key: &Bytes) -> Option<Bytes> {
-        if let Some(value) = self.storage_changes.get(key) {
-            return Some(value.clone());
-        }
-
-        if let Some(value) = self.storage_cache.borrow_mut().get_mut(key) {
-            return Some(value.clone());
-        }
-
-        None
-    }
-
-    pub fn set_storage(&mut self, key: Bytes, value: Bytes) {
-        // update removable set
-        if self.storage_removable.contains(&key) {
-            self.storage_removable.remove(&key);
-        }
-
-        self.storage_changes.insert(key, value);
-    }
-
-    pub fn remove_storage(&mut self, key: Bytes) {
-        // update storage changes
-        if self.storage_changes.contains_key(&key) {
-            let old = self.storage_changes.remove(&key);
-            debug!(target: "vm", "removed avm value {:?}", old);
-        }
-
-        self.storage_removable.insert(key);
-    }
-
-    pub fn update_root(&mut self, _address: &Address, graph_db: Arc<KeyValueDB>) {
-        debug!(target: "vm", "account type: {:?}", self.acc_type());
-        if self.account_type == AccType::AVM {
-            let mut concatenated_root = Vec::new();
-            concatenated_root.extend_from_slice(&self.storage_root[..]);
-            concatenated_root.extend_from_slice(&self.object_graph_hash[..]);
-            debug!(target: "vm", "concatenated root = {:?}", concatenated_root);
-            self.delta_root = blake2b(&concatenated_root);
-            debug!(target: "vm", "updated storage root = {:?}, delta_root = {:?}, code hash = {:?}", 
-                self.storage_root, self.delta_root, self.code_hash);
-            // save object graph
-            debug!(target: "vm", "hash for object graph = {:?}", self.object_graph_hash);
-
-            let mut stream = RlpStream::new_list(2);
-            stream.append(&self.storage_root);
-            stream.append(&self.object_graph_hash);
-            let content = stream.out();
-
-            // db.emplace(
-            //     self.delta_root.clone(),
-            //     DBValue::from_slice(self.object_graph_cache.as_slice()),
-            // );
-            // db.emplace(
-            //     self.delta_root.clone(),
-            //     DBValue::from_slice(content.as_slice()),
-            // );
-            // db.emplace(
-            //     self.object_graph_hash,
-            //     DBValue::from_slice(self.object_graph_cache.as_slice())
-            // );
-            let mut batch = DBTransaction::new();
-            batch.put(
-                ::db::COL_AVM_GRAPH,
-                &self.delta_root[..],
-                content.as_slice(),
-            );
-            batch.put(
-                ::db::COL_AVM_GRAPH,
-                &self.object_graph_hash[..],
-                self.object_graph_cache.as_slice(),
-            );
-            graph_db.write(batch).expect("GRAPH DB write failed");
-            // save key/valud storage root
-            // let mut raw_key = Vec::new();
-            // raw_key.extend_from_slice(&address[..]);
-            // raw_key.push(AccType::AVM.into());
-            // db.emplace(
-            //     blake2b(raw_key),
-            //     DBValue::from_slice(&self.storage_root[..]),
-            // );
-        }
-    }
-
-    // pub fn save_object_graph(&mut self, address: &Address, db: &mut HashStore) {
-    //     // save object graph
-    //     println!("hash for object graph = {:?}", self.delta_root);
-    //     db.emplace(
-    //         self.delta_root.clone(),
-    //         DBValue::from_slice(self.object_graph_cache.as_slice()),
-    //     );
-    //     // save key/valud storage root
-    //     db.emplace(address.clone(), DBValue::from_slice(&self.storage_root[..]));
-    // }
-
-    // pub fn update_object_graph(&mut self, db: &HashStore) {
-    //     match db.get(&self.storage_root) {
-    //         Some(x) => {
-    //             self.object_graph_size = Some(x.len());
-    //             self.object_graph_cache = Arc::new(x[..].to_vec());
-    //         }
-    //         None => {
-    //             self.object_graph_size = None;
-    //         }
-    //     }
-    // }
-
-    #[cfg(test)]
-    /// Provide a byte array which hashes to the `code_hash`. returns the hash as a result.
-    pub fn note_code(&mut self, code: Bytes) -> Result<(), H256> {
-        let h = blake2b(&code);
-        if self.code_hash == h {
-            self.code_cache = Arc::new(code);
-            self.code_size = Some(self.code_cache.len());
-            Ok(())
-        } else {
-            Err(h)
-        }
-    }
-}
-
-impl fmt::Debug for AionVMAccount {
-    fn fmt(&self, f: &mut fmt::Formatter) -> fmt::Result {
-        f.debug_struct("AionVMAccount")
-            .field("balance", &self.balance)
-            .field("nonce", &self.nonce)
-            .field("code", &self.code())
-            .field("code_hash", &self.code_hash())
-            .field(
-                "storage",
-                &self.storage_changes.iter().collect::<BTreeMap<_, _>>(),
-            )
-            .field("storage_root", &self.storage_root)
-            .field("account_type", &self.account_type)
-            .field("empty_but_commit", &self.empty_but_commit)
-            .finish()
-    }
-}
-=======
 mod account;
->>>>>>> 17a5bf6d
 
 pub use self::account::{AionVMAccount, RequireCache};
 pub use self::traits::{VMAccount, AccType};