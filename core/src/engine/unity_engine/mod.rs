--- conflicted
+++ resolved
@@ -445,12 +445,7 @@
     }
 
     pub fn validate_block_header(header: &Header) -> Result<(), Error> {
-<<<<<<< HEAD
-        let mut cheap_validators: Vec<Box<dyn HeaderValidator>> = Vec::with_capacity(3);
-        cheap_validators.push(Box::new(EnergyConsumedValidator {}));
-=======
-        let mut cheap_validators: Vec<Box<HeaderValidator>> = Vec::with_capacity(1);
->>>>>>> 44aef6d7
+        let mut cheap_validators: Vec<Box<dyn HeaderValidator>> = Vec::with_capacity(1);
         cheap_validators.push(Box::new(FutureTimestampValidator {}));
 
         for v in cheap_validators.iter() {
@@ -465,7 +460,7 @@
         body: &Vec<UnverifiedTransaction>,
     ) -> Result<(), Error>
     {
-        let mut cheap_validators: Vec<Box<BlockIntegrityValidator>> = Vec::with_capacity(1);
+        let mut cheap_validators: Vec<Box<dyn BlockIntegrityValidator>> = Vec::with_capacity(1);
         cheap_validators.push(Box::new(TxRootValidator {}));
 
         for v in cheap_validators.iter() {
