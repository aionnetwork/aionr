/*******************************************************************************
 * Copyright (c) 2015-2018 Parity Technologies (UK) Ltd.
 * Copyright (c) 2018-2019 Aion foundation.
 *
 *     This file is part of the aion network project.
 *
 *     The aion network project is free software: you can redistribute it
 *     and/or modify it under the terms of the GNU General Public License
 *     as published by the Free Software Foundation, either version 3 of
 *     the License, or any later version.
 *
 *     The aion network project is distributed in the hope that it will
 *     be useful, but WITHOUT ANY WARRANTY; without even the implied
 *     warranty of MERCHANTABILITY or FITNESS FOR A PARTICULAR PURPOSE.
 *     See the GNU General Public License for more details.
 *
 *     You should have received a copy of the GNU General Public License
 *     along with the aion network project source files.
 *     If not, see <https://www.gnu.org/licenses/>.
 *
 ******************************************************************************/

//! Block and transaction verification functions
//!
//! Block verification is done in 3 steps
//! 1. Quick verification upon adding to the block queue
//! 2. Signatures verification done in the queue.
//! 3. Final verification against the blockchain done before enactment.

pub mod queue;

use acore_bytes::Bytes;
use aion_types::{H256, U256};
use heapsize::HeapSizeOf;
use rlp::UntrustedRlp;
use time::get_time;
use triehash::ordered_trie_root;
use unexpected::{Mismatch, OutOfBounds};

use blockchain::*;
use client::BlockChainClient;
use engine::Engine;
use types::error::{BlockError, Error};
use header::{BlockNumber, Header};
use transaction::{SignedTransaction, UnverifiedTransaction};
use views::BlockView;

/// Preprocessed block data gathered in `verify_block_unordered` call
pub struct PreverifiedBlock {
    /// Populated block header
    pub header: Header,
    /// Populated block transactions
    pub transactions: Vec<SignedTransaction>,
    /// Block bytes
    pub bytes: Bytes,
}

impl HeapSizeOf for PreverifiedBlock {
    fn heap_size_of_children(&self) -> usize {
        self.header.heap_size_of_children()
            + self.transactions.heap_size_of_children()
            + self.bytes.heap_size_of_children()
    }
}

/// Phase 1 quick block verification. Only does checks that are cheap. Operates on a single block
pub fn verify_block_basic(header: &Header, bytes: &[u8], engine: &Engine) -> Result<(), Error> {
    verify_header_params(&header, engine, true)?;
    verify_block_integrity(bytes, &header.transactions_root())?;
    engine.verify_block_basic(&header)?;

    for t in UntrustedRlp::new(bytes)
        .at(1)?
        .iter()
        .map(|rlp| rlp.as_val::<UnverifiedTransaction>())
    {
        engine.verify_transaction_basic(&t?)?;
    }
    Ok(())
}

/// Phase 2 verification. Perform costly checks such as transaction signatures and block nonce for ethash.
/// Still operates on a individual block
/// Returns a `PreverifiedBlock` structure populated with transactions
pub fn verify_block_unordered(
    header: Header,
    bytes: Bytes,
    engine: &Engine,
) -> Result<PreverifiedBlock, Error>
{
    engine.verify_block_unordered(&header)?;
    let mut transactions = Vec::new();
    {
        let v = BlockView::new(&bytes);
        for t in v.transactions() {
            let t = engine.verify_transaction_signature(t, &header)?;
            transactions.push(t);
        }
    }
    Ok(PreverifiedBlock {
        header,
        transactions,
        bytes,
    })
}

/// Parameters for full verification of block family: block bytes, transactions, blockchain, and state access.
pub type FullFamilyParams<'a> = (
    &'a [u8],
    &'a [SignedTransaction],
    &'a BlockProvider,
    &'a BlockChainClient,
);

/// Phase 3 verification. Check block information against parent and uncles.
pub fn verify_block_family(
    header: &Header,
    parent: &Header,
<<<<<<< HEAD
    seal_parent: Option<&Header>,
    seal_grand_parent: Option<&Header>,
    engine: &AionEngine,
=======
    grant_parent: Option<&Header>,
    engine: &Engine,
>>>>>>> 1d9b170a
    do_full: Option<FullFamilyParams>,
) -> Result<(), Error>
{
    verify_parent(
        &header,
        &parent,
        engine.machine().params().gas_limit_bound_divisor,
    )?;
    engine.verify_block_family(&header, &parent, seal_parent, seal_grand_parent)?;

    let (_bytes, _txs, _bc, _client) = match do_full {
        Some(x) => x,
        None => return Ok(()),
    };

    Ok(())
}

/// Phase 4 verification. Check block information against transaction enactment results,
pub fn verify_block_final(expected: &Header, got: &Header) -> Result<(), Error> {
    if expected.gas_used() != got.gas_used() {
        return Err(From::from(BlockError::InvalidGasUsed(Mismatch {
            expected: expected.gas_used().clone(),
            found: got.gas_used().clone(),
        })));
    }
    if expected.log_bloom() != got.log_bloom() {
        return Err(From::from(BlockError::InvalidLogBloom(Mismatch {
            expected: expected.log_bloom().clone(),
            found: got.log_bloom().clone(),
        })));
    }
    if expected.state_root() != got.state_root() {
        return Err(From::from(BlockError::InvalidStateRoot(Mismatch {
            expected: expected.state_root().clone(),
            found: got.state_root().clone(),
        })));
    }
    if expected.receipts_root() != got.receipts_root() {
        return Err(From::from(BlockError::InvalidReceiptsRoot(Mismatch {
            expected: expected.receipts_root().clone(),
            found: got.receipts_root().clone(),
        })));
    }
    Ok(())
}

/// Check basic header parameters.
pub fn verify_header_params(header: &Header, engine: &Engine, is_full: bool) -> Result<(), Error> {
    let expected_seal_fields = engine.seal_fields(header);
    if header.seal().len() != expected_seal_fields {
        return Err(From::from(BlockError::InvalidSealArity(Mismatch {
            expected: expected_seal_fields,
            found: header.seal().len(),
        })));
    }

    if header.number() >= From::from(BlockNumber::max_value()) {
        return Err(From::from(BlockError::RidiculousNumber(OutOfBounds {
            max: Some(From::from(BlockNumber::max_value())),
            min: None,
            found: header.number(),
        })));
    }
    if header.gas_used() > header.gas_limit() {
        return Err(From::from(BlockError::TooMuchGasUsed(OutOfBounds {
            max: Some(header.gas_limit().clone()),
            min: None,
            found: header.gas_used().clone(),
        })));
    }
    let min_gas_limit = engine.params().min_gas_limit;
    if header.gas_limit() < &min_gas_limit {
        return Err(From::from(BlockError::InvalidGasLimit(OutOfBounds {
            min: Some(min_gas_limit),
            max: None,
            found: header.gas_limit().clone(),
        })));
    }
    let maximum_extra_data_size = engine.maximum_extra_data_size();
    if header.number() != 0 && header.extra_data().len() > maximum_extra_data_size {
        return Err(From::from(BlockError::ExtraDataOutOfBounds(OutOfBounds {
            min: None,
            max: Some(maximum_extra_data_size),
            found: header.extra_data().len(),
        })));
    }

    if is_full {
        const ACCEPTABLE_DRIFT_SECS: u64 = 15;
        let max_time = get_time().sec as u64 + ACCEPTABLE_DRIFT_SECS;
        let invalid_threshold = max_time + ACCEPTABLE_DRIFT_SECS * 9;
        let timestamp = header.timestamp();

        if timestamp > invalid_threshold {
            return Err(From::from(BlockError::InvalidTimestamp(OutOfBounds {
                max: Some(max_time),
                min: None,
                found: timestamp,
            })));
        }

        if timestamp > max_time {
            return Err(From::from(BlockError::TemporarilyInvalid(OutOfBounds {
                max: Some(max_time),
                min: None,
                found: timestamp,
            })));
        }
    }

    Ok(())
}

/// Check header parameters agains parent header.
fn verify_parent(header: &Header, parent: &Header, gas_limit_divisor: U256) -> Result<(), Error> {
    if !header.parent_hash().is_zero() && &parent.hash() != header.parent_hash() {
        return Err(From::from(BlockError::InvalidParentHash(Mismatch {
            expected: parent.hash(),
            found: header.parent_hash().clone(),
        })));
    }
    if header.timestamp() <= parent.timestamp() {
        return Err(From::from(BlockError::InvalidTimestamp(OutOfBounds {
            max: None,
            min: Some(parent.timestamp() + 1),
            found: header.timestamp(),
        })));
    }
    if header.number() != parent.number() + 1 {
        return Err(From::from(BlockError::InvalidNumber(Mismatch {
            expected: parent.number() + 1,
            found: header.number(),
        })));
    }

    if header.number() == 0 {
        return Err(BlockError::RidiculousNumber(OutOfBounds {
            min: Some(1),
            max: None,
            found: header.number(),
        })
        .into());
    }

    let parent_gas_limit = *parent.gas_limit();
    let min_gas = parent_gas_limit - parent_gas_limit / gas_limit_divisor;
    let max_gas = parent_gas_limit + parent_gas_limit / gas_limit_divisor;
    if header.gas_limit() < &min_gas || header.gas_limit() > &max_gas {
        return Err(From::from(BlockError::InvalidGasLimit(OutOfBounds {
            min: Some(min_gas),
            max: Some(max_gas),
            found: header.gas_limit().clone(),
        })));
    }

    Ok(())
}

/// Verify block data against header: transactions root and uncles hash.
fn verify_block_integrity(block: &[u8], transactions_root: &H256) -> Result<(), Error> {
    let block = UntrustedRlp::new(block);
    let tx = block.at(1)?;
    let expected_root = &ordered_trie_root(tx.iter().map(|r| r.as_raw()));
    if expected_root != transactions_root {
        return Err(From::from(BlockError::InvalidTransactionsRoot(Mismatch {
            expected: expected_root.clone(),
            found: transactions_root.clone(),
        })));
    }
    Ok(())
}

#[cfg(test)]
mod tests {
    use super::*;

    use std::collections::HashMap;
    use aion_types::H256;
    use ethbloom::Bloom;
    use types::blockchain::extra::{BlockDetails, TransactionAddress, BlockReceipts};
    use encoded;
    use types::error::BlockError::*;
    use spec::Spec;
    use helpers::{create_test_block_with_data, create_test_block};
    use transaction::{SignedTransaction, Transaction, UnverifiedTransaction, Action};
    use types::state::log_entry::{LogEntry, LocalizedLogEntry};
    use rlp;
    use keychain;

    fn check_ok(result: Result<(), Error>) {
        result.unwrap_or_else(|e| panic!("Block verification failed: {:?}", e));
    }

    fn check_fail(result: Result<(), Error>, e: BlockError) {
        match result {
            Err(Error::Block(ref error)) if *error == e => (),
            Err(other) => {
                panic!(
                    "Block verification failed.\nExpected: {:?}\nGot: {:?}",
                    e, other
                )
            }
            Ok(_) => panic!("Block verification failed.\nExpected: {:?}\nGot: Ok", e),
        }
    }

    fn check_fail_timestamp(result: Result<(), Error>, temp: bool) {
        let name = if temp {
            "TemporarilyInvalid"
        } else {
            "InvalidTimestamp"
        };
        match result {
            Err(Error::Block(BlockError::InvalidTimestamp(_))) if !temp => (),
            Err(Error::Block(BlockError::TemporarilyInvalid(_))) if temp => (),
            Err(other) => {
                panic!(
                    "Block verification failed.\nExpected: {}\nGot: {:?}",
                    name, other
                )
            }
            Ok(_) => panic!("Block verification failed.\nExpected: {}\nGot: Ok", name),
        }
    }

    struct TestBlockChain {
        blocks: HashMap<H256, Bytes>,
        numbers: HashMap<BlockNumber, H256>,
    }

    impl Default for TestBlockChain {
        fn default() -> Self { TestBlockChain::new() }
    }

    impl TestBlockChain {
        pub fn new() -> Self {
            TestBlockChain {
                blocks: HashMap::new(),
                numbers: HashMap::new(),
            }
        }

        pub fn insert(&mut self, bytes: Bytes) {
            let number = BlockView::new(&bytes).header_view().number();
            let hash = BlockView::new(&bytes).header_view().hash();
            self.blocks.insert(hash.clone(), bytes);
            self.numbers.insert(number, hash.clone());
        }
    }

    impl BlockProvider for TestBlockChain {
        fn is_known(&self, hash: &H256) -> bool { self.blocks.contains_key(hash) }

        fn first_block(&self) -> Option<H256> { unimplemented!() }

        /// Get raw block data
        fn block(&self, hash: &H256) -> Option<encoded::Block> {
            self.blocks.get(hash).cloned().map(encoded::Block::new)
        }

        fn block_header_data(&self, hash: &H256) -> Option<encoded::Header> {
            self.block(hash)
                .map(|b| b.header_view().rlp().as_raw().to_vec())
                .map(encoded::Header::new)
        }

        fn block_body(&self, hash: &H256) -> Option<encoded::Body> {
            self.block(hash)
                .map(|b| BlockChain::block_to_body(&b.into_inner()))
                .map(encoded::Body::new)
        }

        fn best_ancient_block(&self) -> Option<H256> { None }

        /// Get the familial details concerning a block.
        fn block_details(&self, hash: &H256) -> Option<BlockDetails> {
            self.blocks.get(hash).map(|bytes| {
                let header = BlockView::new(bytes).header();
                BlockDetails {
                    number: header.number(),
                    total_difficulty: header.difficulty().clone(),
                    parent: header.parent_hash().clone(),
                    children: Vec::new(),
                }
            })
        }

        fn transaction_address(&self, _hash: &H256) -> Option<TransactionAddress> {
            unimplemented!()
        }

        /// Get the hash of given block's number.
        fn block_hash(&self, index: BlockNumber) -> Option<H256> {
            self.numbers.get(&index).cloned()
        }

        fn block_receipts(&self, _hash: &H256) -> Option<BlockReceipts> { unimplemented!() }

        fn blocks_with_bloom(
            &self,
            _bloom: &Bloom,
            _from_block: BlockNumber,
            _to_block: BlockNumber,
        ) -> Vec<BlockNumber>
        {
            unimplemented!()
        }

        fn logs<F>(
            &self,
            _blocks: Vec<BlockNumber>,
            _matches: F,
            _limit: Option<usize>,
        ) -> Vec<LocalizedLogEntry>
        where
            F: Fn(&LogEntry) -> bool,
            Self: Sized,
        {
            unimplemented!()
        }
    }

    fn basic_test(bytes: &[u8], engine: &Engine) -> Result<(), Error> {
        let header = BlockView::new(bytes).header();
        verify_block_basic(&header, bytes, engine)
    }

    fn family_test<BC>(bytes: &[u8], engine: &Engine, bc: &BC) -> Result<(), Error>
    where BC: BlockProvider {
        let view = BlockView::new(bytes);
        let header = view.header();
        let transactions: Vec<_> = view
            .transactions()
            .into_iter()
            .map(SignedTransaction::new)
            .collect::<Result<_, _>>()?;

        // TODO: client is really meant to be used for state query here by machine
        // additions that need access to state (tx filter in specific)
        // no existing tests need access to test, so having this not function
        // is fine.
        let client = ::tests::common::TestBlockChainClient::default();

        let parent = bc
            .block_header(header.parent_hash())
            .ok_or(BlockError::UnknownParent(header.parent_hash().clone()))?;

        let full_params: FullFamilyParams = (
            bytes,
            &transactions[..],
            bc as &BlockProvider,
            &client as &::client::BlockChainClient,
        );
        verify_block_family(&header, &parent, None, engine, Some(full_params))?;
        Ok(())
    }

    #[test]
    fn test_verify_block_basic_with_invalid_transactions() {
        let spec = Spec::new_test();
        let engine = &*spec.engine;

        let block = {
            let mut rlp = rlp::RlpStream::new_list(3);
            let mut header = Header::default();
            // that's an invalid transaction list rlp
            let invalid_transactions = vec![vec![0u8]];
            header.set_transactions_root(ordered_trie_root(&invalid_transactions));
            header.set_gas_limit(engine.params().min_gas_limit);
            rlp.append(&header);
            rlp.append_list::<Vec<u8>, _>(&invalid_transactions);
            rlp.append_raw(&rlp::EMPTY_LIST_RLP, 1);
            rlp.out()
        };

        assert!(basic_test(&block, engine).is_err());
    }

    #[test]
    fn test_verify_block() {
        // Test against morden
        let mut good = Header::new();
        let spec = Spec::new_test();
        let engine = &*spec.engine;

        let min_gas_limit = engine.params().min_gas_limit;
        good.set_gas_limit(min_gas_limit);
        good.set_timestamp(40);
        good.set_number(10);

        let keypair = keychain::ethkey::generate_keypair();

        let tr1 = Transaction {
            action: Action::Create,
            value: U256::from(0),
            data: Bytes::new(),
            gas: U256::from(300_000),
            gas_price: U256::from(40_000),
            nonce: U256::one(),
            nonce_bytes: Vec::new(),
            gas_bytes: Vec::new(),
            gas_price_bytes: Vec::new(),
            value_bytes: Vec::new(),
            transaction_type: U256::from(1),
        }
        .sign(keypair.secret(), None);

        let tr2 = Transaction {
            action: Action::Create,
            value: U256::from(0),
            data: Bytes::new(),
            gas: U256::from(300_000),
            gas_price: U256::from(40_000),
            nonce: U256::from(2),
            nonce_bytes: Vec::new(),
            gas_bytes: Vec::new(),
            gas_price_bytes: Vec::new(),
            value_bytes: Vec::new(),
            transaction_type: U256::from(1),
        }
        .sign(keypair.secret(), None);

        let good_transactions = [tr1.clone(), tr2.clone()];

        let diff_inc = U256::from(0x40);

        let mut parent6 = good.clone();
        parent6.set_number(6);
        let mut parent7 = good.clone();
        parent7.set_number(7);
        parent7.set_parent_hash(parent6.hash());
        parent7.set_difficulty(parent6.difficulty().clone() + diff_inc);
        parent7.set_timestamp(parent6.timestamp() + 10);
        let mut parent8 = good.clone();
        parent8.set_number(8);
        parent8.set_parent_hash(parent7.hash());
        parent8.set_difficulty(parent7.difficulty().clone() + diff_inc);
        parent8.set_timestamp(parent7.timestamp() + 10);

        let good_transactions_root = ordered_trie_root(
            good_transactions
                .iter()
                .map(|t| ::rlp::encode::<UnverifiedTransaction>(t)),
        );

        let mut parent = good.clone();
        parent.set_number(9);
        parent.set_timestamp(parent8.timestamp() + 10);
        parent.set_parent_hash(parent8.hash());
        parent.set_difficulty(parent8.difficulty().clone() + diff_inc);

        good.set_parent_hash(parent.hash());
        good.set_difficulty(parent.difficulty().clone() + diff_inc);
        good.set_timestamp(parent.timestamp() + 10);

        let mut bc = TestBlockChain::new();
        bc.insert(create_test_block(&good));
        bc.insert(create_test_block(&parent));
        bc.insert(create_test_block(&parent6));
        bc.insert(create_test_block(&parent7));
        bc.insert(create_test_block(&parent8));

        check_ok(basic_test(&create_test_block(&good), engine));

        let mut header = good.clone();
        header.set_transactions_root(good_transactions_root.clone());
        check_ok(basic_test(
            &create_test_block_with_data(&header, &good_transactions),
            engine,
        ));

        header.set_gas_limit(min_gas_limit - From::from(1));
        check_fail(
            basic_test(&create_test_block(&header), engine),
            InvalidGasLimit(OutOfBounds {
                min: Some(min_gas_limit),
                max: None,
                found: header.gas_limit().clone(),
            }),
        );

        header = good.clone();
        header.set_number(BlockNumber::max_value());
        check_fail(
            basic_test(&create_test_block(&header), engine),
            RidiculousNumber(OutOfBounds {
                max: Some(BlockNumber::max_value()),
                min: None,
                found: header.number(),
            }),
        );

        header = good.clone();
        let gas_used = header.gas_limit().clone() + 1.into();
        header.set_gas_used(gas_used);
        check_fail(
            basic_test(&create_test_block(&header), engine),
            TooMuchGasUsed(OutOfBounds {
                max: Some(header.gas_limit().clone()),
                min: None,
                found: header.gas_used().clone(),
            }),
        );

        header = good.clone();
        header
            .extra_data_mut()
            .resize(engine.maximum_extra_data_size() + 1, 0u8);
        check_fail(
            basic_test(&create_test_block(&header), engine),
            ExtraDataOutOfBounds(OutOfBounds {
                max: Some(engine.maximum_extra_data_size()),
                min: None,
                found: header.extra_data().len(),
            }),
        );

        header = good.clone();
        header
            .extra_data_mut()
            .resize(engine.maximum_extra_data_size() + 1, 0u8);
        check_fail(
            basic_test(&create_test_block(&header), engine),
            ExtraDataOutOfBounds(OutOfBounds {
                max: Some(engine.maximum_extra_data_size()),
                min: None,
                found: header.extra_data().len(),
            }),
        );

        header = good.clone();
        check_fail(
            basic_test(
                &create_test_block_with_data(&header, &good_transactions),
                engine,
            ),
            InvalidTransactionsRoot(Mismatch {
                expected: good_transactions_root.clone(),
                found: header.transactions_root().clone(),
            }),
        );

        check_ok(family_test(&create_test_block(&good), engine, &bc));
        check_ok(family_test(
            &create_test_block_with_data(&good, &good_transactions),
            engine,
            &bc,
        ));

        header = good.clone();
        header.set_parent_hash(H256::random());
        check_fail(
            family_test(
                &create_test_block_with_data(&header, &good_transactions),
                engine,
                &bc,
            ),
            UnknownParent(header.parent_hash().clone()),
        );

        header = good.clone();
        header.set_timestamp(10);
        check_fail(
            family_test(
                &create_test_block_with_data(&header, &good_transactions),
                engine,
                &bc,
            ),
            InvalidTimestamp(OutOfBounds {
                max: None,
                min: Some(parent.timestamp() + 1),
                found: header.timestamp(),
            }),
        );

        header = good.clone();
        header.set_timestamp(2450000000);
        check_fail_timestamp(
            basic_test(
                &create_test_block_with_data(&header, &good_transactions),
                engine,
            ),
            false,
        );

        header = good.clone();
        header.set_timestamp(get_time().sec as u64 + 20);
        check_fail_timestamp(
            basic_test(
                &create_test_block_with_data(&header, &good_transactions),
                engine,
            ),
            true,
        );

        header = good.clone();
        header.set_timestamp(get_time().sec as u64 + 10);
        header.set_transactions_root(good_transactions_root.clone());
        check_ok(basic_test(
            &create_test_block_with_data(&header, &good_transactions),
            engine,
        ));

        header = good.clone();
        header.set_number(9);
        check_fail(
            family_test(
                &create_test_block_with_data(&header, &good_transactions),
                engine,
                &bc,
            ),
            InvalidNumber(Mismatch {
                expected: parent.number() + 1,
                found: header.number(),
            }),
        );

        header = good.clone();
        header.set_gas_limit(0.into());
        header.set_difficulty(
            "0000000000000000000000000000000000000000000000000000000000020000"
                .parse::<U256>()
                .unwrap(),
        );
        match family_test(&create_test_block(&header), engine, &bc) {
            Err(Error::Block(InvalidGasLimit(_))) => {}
            Err(_) => {
                panic!("should be invalid difficulty fail");
            }
            _ => {
                panic!("Should be error, got Ok");
            }
        }
    }
}<|MERGE_RESOLUTION|>--- conflicted
+++ resolved
@@ -116,14 +116,9 @@
 pub fn verify_block_family(
     header: &Header,
     parent: &Header,
-<<<<<<< HEAD
     seal_parent: Option<&Header>,
     seal_grand_parent: Option<&Header>,
-    engine: &AionEngine,
-=======
-    grant_parent: Option<&Header>,
     engine: &Engine,
->>>>>>> 1d9b170a
     do_full: Option<FullFamilyParams>,
 ) -> Result<(), Error>
 {
