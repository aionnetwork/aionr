--- conflicted
+++ resolved
@@ -115,27 +115,9 @@
     let td = U256::from(total_difficulty);
     let bh = H256::from(best_hash);
 
-<<<<<<< HEAD
     if let Ok(mut node_info_write) = node_info.write() {
         if !node_info_write.contains_key(&hash) {
             trace!(target: "sync", "new node info: hash:{}, bn:{}, bh:{}, td:{}", hash, best_block_num, bh, td);
-=======
-    {
-        if let Ok(mut node_info_write) = node_info.write() {
-            trace!(target: "sync", "update node info: hash:{}, bn:{}, bh:{}, td:{}", hash, best_block_num, bh, td);
-            match node_info_write.get_mut(&hash) {
-                Some(mut info) => {
-                    info.total_difficulty = td;
-                    info.block_number = best_block_num;
-                    info.block_hash = bh;
-                }
-                None => {
-                    // TODO: panish node
-                }
-            };
-        } else {
-            warn!(target: "sync", "status/res cannot get node info map");
->>>>>>> 5b8535a4
         }
         let mut info = node_info_write.entry(hash).or_insert(NodeInfo::new());
         info.best_block_hash = bh;
