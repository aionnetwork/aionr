--- conflicted
+++ resolved
@@ -66,13 +66,8 @@
         filter_nodes_to_sync_headers(active_nodes, nodes_info.clone(), local_total_diff);
     // Pick a random node among all candidates
     if let Some(candidate) = pick_random_node(&candidates) {
-<<<<<<< HEAD
-        let candidate_hash = candidate.get_hash();
+        let candidate_hash = candidate.hash;
         let node_info;
-=======
-        let candidate_hash = candidate.hash;
-        let mut node_info;
->>>>>>> 44aef6d7
         let nodes_info_read = nodes_info.read();
         if let Some(node_info_lock) = nodes_info_read.get(&candidate_hash) {
             node_info = node_info_lock.read().clone();
@@ -175,13 +170,8 @@
     p2p.send(hash, cb)
 }
 
-<<<<<<< HEAD
 pub fn receive_req(p2p: Mgr, hash: u64, client: Arc<dyn BlockChainClient>, cb_in: ChannelBuffer) {
-    trace!(target: "sync", "headers/receive_req");
-=======
-pub fn receive_req(p2p: Mgr, hash: u64, client: Arc<BlockChainClient>, cb_in: ChannelBuffer) {
     trace!(target: "sync_req", "headers/receive_req");
->>>>>>> 44aef6d7
 
     // check channelbuffer len
     if cb_in.head.len as usize != mem::size_of::<u64>() + mem::size_of::<u32>() {
