/*******************************************************************************
 * Copyright (c) 2018-2019 Aion foundation.
 *
 *     This file is part of the aion network project.
 *
 *     The aion network project is free software: you can redistribute it
 *     and/or modify it under the terms of the GNU General Public License
 *     as published by the Free Software Foundation, either version 3 of
 *     the License, or any later version.
 *
 *     The aion network project is distributed in the hope that it will
 *     be useful, but WITHOUT ANY WARRANTY; without even the implied
 *     warranty of MERCHANTABILITY or FITNESS FOR A PARTICULAR PURPOSE.
 *     See the GNU General Public License for more details.
 *
 *     You should have received a copy of the GNU General Public License
 *     along with the aion network project source files.
 *     If not, see <https://www.gnu.org/licenses/>.
 *
 ******************************************************************************/

use std::mem;
use std::time::{ SystemTime};
use std::sync::{RwLock,Arc,Mutex};
use std::collections::{HashMap};
use engine::unity_engine::UnityEngine;
use header::{Header as BlockHeader,Seal};
use acore_bytes::to_hex;
use aion_types::H256;
use client::{BlockChainClient, BlockId};
use byteorder::{BigEndian, ByteOrder, ReadBytesExt};
use bytes::BufMut;
use rlp::{RlpStream, UntrustedRlp};
use lru_cache::LruCache;
use p2p::ChannelBuffer;
use p2p::Node;
use p2p::Mgr;
use sync::handler::bodies;
use sync::route::VERSION;
use sync::route::MODULE;
use sync::route::ACTION;
use sync::wrappers::{HeaderWrapper};

pub const NORMAL_REQUEST_SIZE: u32 = 24;
const LARGE_REQUEST_SIZE: u32 = 48;

<<<<<<< HEAD
pub fn prepare_send(p2p: Arc<Mgr>, hash: u64, best_num: u64 /*mode:Mode*/) {
=======
pub fn prepare_send(p2p: Mgr, hash: u64, synced_number: Arc<RwLock<u64>> /*mode:Mode*/) {
>>>>>>> f16dd48e
    // TODO mode match
    let start = if best_num > 3 { best_num - 3 } else { 1 };
    let size = NORMAL_REQUEST_SIZE;

    send(p2p.clone(), hash, start, size);
}

fn send(p2p: Mgr, hash: u64, start: u64, size: u32) {
    debug!(target:"sync","headers.rs/send: start {}, size: {}, node hash: {}", start, size, hash);
    let mut cb = ChannelBuffer::new();
    cb.head.ver = VERSION::V0.value();
    cb.head.ctrl = MODULE::SYNC.value();
    cb.head.action = ACTION::HEADERSREQ.value();

    let mut from_buf = [0u8; 8];
    BigEndian::write_u64(&mut from_buf, start);
    cb.body.put_slice(&from_buf);

    let mut size_buf = [0u8; 4];
    BigEndian::write_u32(&mut size_buf, size);
    cb.body.put_slice(&size_buf);

    cb.head.len = cb.body.len() as u32;
    p2p.send(hash, cb);
}

// pub fn send(
//     p2p: Arc<Mgr>,
//     start: u64,
//     chain_info: &BlockChainInfo,
//     ws: Arc<RwLock<HashMap<u64, HeaderWrapper>>>,
// )
// {
//     let working_nodes = get_working_nodes(ws);

//     if let Some(node) = p2p.get_random_active_node(&working_nodes) {

//         if node.total_difficulty > chain_info.total_difficulty
//             && node.block_num - REQUEST_SIZE as u64 >= chain_info.best_block_number
//         {
//             let start = if start > 3 {
//                 start - 3
//             } else if chain_info.best_block_number > 3 {
//                 chain_info.best_block_number - 3
//             } else {
//                 1
//             };
//             debug!(target:"sync","send header req start: {} , size: {} , node_hash: {}", start, REQUEST_SIZE,node.hash);
//             let mut cb = ChannelBuffer::new();
//             cb.head.ver = VERSION::V0.value();
//             cb.head.ctrl = MODULE::SYNC.value();
//             cb.head.action = ACTION::HEADERSREQ.value();

//             let mut from_buf = [0u8; 8];
//             BigEndian::write_u64(&mut from_buf, start);
//             cb.body.put_slice(&from_buf);

//             let mut size_buf = [0u8; 4];
//             BigEndian::write_u32(&mut size_buf, REQUEST_SIZE);
//             cb.body.put_slice(&size_buf);

//             cb.head.len = cb.body.len() as u32;
//             p2p.send(p2p.clone(), node.hash, cb);
//         }
//     }
// }

pub fn receive_req(p2p: Mgr, hash: u64, client: Arc<BlockChainClient>, cb_in: ChannelBuffer) {
    trace!(target: "sync", "headers/receive_req");

    let mut res = ChannelBuffer::new();

    res.head.ver = VERSION::V0.value();
    res.head.ctrl = MODULE::SYNC.value();
    res.head.action = ACTION::HEADERSRES.value();

    let mut res_body = Vec::new();

    let (mut from, req_body_rest) = cb_in.body.split_at(mem::size_of::<u64>());
    let from = from.read_u64::<BigEndian>().unwrap_or(1);
    let (mut size, _) = req_body_rest.split_at(mem::size_of::<u32>());
    let size = size.read_u32::<BigEndian>().unwrap_or(1);

    let chain_info = client.chain_info();
    let last = chain_info.best_block_number;

    let mut header_count = 0;
    let number = from;
    let mut data = Vec::new();

    if size <= LARGE_REQUEST_SIZE {
        for i in from..(from + size as u64) {
            match client.block_header(BlockId::Number(i)) {
                Some(hdr) => {
                    data.append(&mut hdr.into_inner());
                }
                None => {
                    break;
                }
            }
        }

        if data.len() > 0 {
            let mut rlp = RlpStream::new_list(header_count as usize);
            rlp.append_raw(&data, header_count as usize);
            res_body.put_slice(rlp.as_raw());
        }

        res.body.put_slice(res_body.as_slice());
        res.head.len = res.body.len() as u32;

        p2p.update_node(&hash);
        p2p.send(hash, res);
    } else {
        warn!(target:"sync","headers/receive_req max headers size requested");
        return;
    }
}

pub fn receive_res(
    p2p: Mgr,
    hash: u64,
    cb_in: ChannelBuffer,
    hws: Arc<RwLock<HashMap<u64, HeaderWrapper>>>,
    cached_downloaded_block_hashes: Arc<Mutex<LruCache<H256, u8>>>,
    cached_imported_block_hashes: Arc<Mutex<LruCache<H256, u8>>>,
)
{
    trace!(target: "sync", "headers/receive_res");

    let rlp = UntrustedRlp::new(cb_in.body.as_slice());
    let mut prev_header = BlockHeader::new();
    let mut hw = HeaderWrapper::new();
    let mut headers = Vec::new();
    let mut hashes = Vec::new();
    for header_rlp in rlp.iter() {
        if let Ok(header) = header_rlp.as_val() {
            let result = UnityEngine::validate_block_header(&header);
            match result {
                Ok(()) => {
                    // break if not consisting
                    if prev_header.number() != 0
                        && (header.number() != prev_header.number() + 1
                            || prev_header.hash() != *header.parent_hash())
                    {
                        error!(target: "sync",
                            "<inconsistent-block-headers num={}, prev+1={}, hash={}, p_hash={}>, hash={}>",
                            header.number(),
                            prev_header.number() + 1,
                            header.parent_hash(),
                            prev_header.hash(),
                            header.hash(),
                        );
                        break;
                    } else {
                        let block_hash = header.hash();

                        //                        let number = header.number();

                        // Skip staged block header
                        //                        if node.mode == Mode::THUNDER {
                        //                            if SyncStorage::is_staged_block_hash(hash) {
                        //                                debug!(target: "sync", "Skip staged block header #{}: {:?}", number, hash);
                        //                                // hw.headers.push(header.clone());
                        //                                break;
                        //                            }
                        //                        }
                        // TODO: to do better
                        let is_downloaded =
                            if let Ok(mut hashes) = cached_downloaded_block_hashes.lock() {
                                hashes.contains_key(&block_hash)
                            } else {
                                warn!(target: "sync", "downloaded_block_hashes lock failed");
                                false
                            };
                        let is_imported =
                            if let Ok(mut hashes) = cached_imported_block_hashes.lock() {
                                hashes.contains_key(&block_hash)
                            } else {
                                warn!(target: "sync", "imported_block_hashes lock failed");
                                false
                            };

                        if !is_downloaded && !is_imported {
                            hashes.put_slice(&block_hash);
                            headers.push(header.clone().rlp(Seal::Without));
                        }
                    }
                    prev_header = header;
                }
                Err(e) => {
                    // ignore this batch if any invalidated header
                    error!(target: "sync", "Invalid header: {:?}, header: {}", e, to_hex(header_rlp.as_raw()));
                }
            }
        } else {
            error!(target: "sync", "Invalid header: {}", to_hex(header_rlp.as_raw()));
        }
    }

    if !headers.is_empty() {
        hw.headers = headers;
        hw.timestamp = SystemTime::now();
        p2p.update_node(&hash);
        if let Ok(mut hws) = hws.try_write() {
            hws.insert(hash.clone(), hw);
            bodies::send(p2p.clone(), hash, hashes);
        }
    } else {
        debug!(target: "sync", "Came too late............");
    }
}<|MERGE_RESOLUTION|>--- conflicted
+++ resolved
@@ -44,11 +44,7 @@
 pub const NORMAL_REQUEST_SIZE: u32 = 24;
 const LARGE_REQUEST_SIZE: u32 = 48;
 
-<<<<<<< HEAD
-pub fn prepare_send(p2p: Arc<Mgr>, hash: u64, best_num: u64 /*mode:Mode*/) {
-=======
-pub fn prepare_send(p2p: Mgr, hash: u64, synced_number: Arc<RwLock<u64>> /*mode:Mode*/) {
->>>>>>> f16dd48e
+pub fn prepare_send(p2p: Mgr, hash: u64, best_num: u64 /*mode:Mode*/) {
     // TODO mode match
     let start = if best_num > 3 { best_num - 3 } else { 1 };
     let size = NORMAL_REQUEST_SIZE;
@@ -256,6 +252,8 @@
         if let Ok(mut hws) = hws.try_write() {
             hws.insert(hash.clone(), hw);
             bodies::send(p2p.clone(), hash, hashes);
+        } else {
+            println!("!!!!!!!!!!!!!")
         }
     } else {
         debug!(target: "sync", "Came too late............");
