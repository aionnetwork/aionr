/*******************************************************************************
 * Copyright (c) 2018-2019 Aion foundation.
 *
 *     This file is part of the aion network project.
 *
 *     The aion network project is free software: you can redistribute it
 *     and/or modify it under the terms of the GNU General Public License
 *     as published by the Free Software Foundation, either version 3 of
 *     the License, or any later version.
 *
 *     The aion network project is distributed in the hope that it will
 *     be useful, but WITHOUT ANY WARRANTY; without even the implied
 *     warranty of MERCHANTABILITY or FITNESS FOR A PARTICULAR PURPOSE.
 *     See the GNU General Public License for more details.
 *
 *     You should have received a copy of the GNU General Public License
 *     along with the aion network project source files.
 *     If not, see <https://www.gnu.org/licenses/>.
 *
 ******************************************************************************/
use std::collections::{VecDeque, HashMap};

use lru_cache::LruCache;
use parking_lot::Mutex;

use aion_types::H256;
use sync::wrappers::{HeadersWrapper, BlocksWrapper};

// const MAX_DOWNLOADED_HEADERS_COUNT: usize = 4096;
const MAX_CACHED_BLOCK_HASHES: usize = 32;
const MAX_CACHED_TRANSACTION_HASHES: usize = 20480;
const MAX_RECEIVED_TRANSACTIONS_COUNT: usize = 20480;

pub struct SyncStorage {
    /// Downloaded headers wrappers
    downloaded_headers: Mutex<VecDeque<HeadersWrapper>>,

    /// Downloaded blocks wrappers
    downloaded_blocks: Mutex<VecDeque<BlocksWrapper>>,

    /// Downloaded blocks hashes
    downloaded_blocks_hashes: Mutex<LruCache<H256, u8>>,

    /// Imported blocks hashes
    imported_blocks_hashes: Mutex<LruCache<H256, u8>>,

    /// Bodies request record
    headers_with_bodies_requested: Mutex<HashMap<u64, HeadersWrapper>>,

<<<<<<< HEAD
    /// Staged blocks to be imported later
    staged_blocks: Mutex<LruCache<H256, Vec<Vec<u8>>>>,
=======
    /// sent tx hashes
    sent_transaction_hashes: Mutex<LruCache<H256, u8>>,

    /// Received txs
    received_transactions: Mutex<VecDeque<Vec<u8>>>,
>>>>>>> 03974689
}

impl SyncStorage {
    pub fn new() -> Self {
        SyncStorage {
            downloaded_headers: Mutex::new(VecDeque::new()),
            downloaded_blocks: Mutex::new(VecDeque::new()),
            downloaded_blocks_hashes: Mutex::new(LruCache::new(MAX_CACHED_BLOCK_HASHES * 40)),
            imported_blocks_hashes: Mutex::new(LruCache::new(MAX_CACHED_BLOCK_HASHES)),
            headers_with_bodies_requested: Mutex::new(HashMap::new()),
<<<<<<< HEAD
            staged_blocks: Mutex::new(LruCache::new(MAX_CACHED_BLOCK_HASHES)),
=======
            sent_transaction_hashes: Mutex::new(LruCache::new(MAX_CACHED_TRANSACTION_HASHES)),
            received_transactions: Mutex::new(VecDeque::new()),
>>>>>>> 03974689
        }
    }

    pub fn downloaded_headers(&self) -> &Mutex<VecDeque<HeadersWrapper>> {
        &self.downloaded_headers
    }

    pub fn downloaded_blocks(&self) -> &Mutex<VecDeque<BlocksWrapper>> { &self.downloaded_blocks }

    pub fn insert_downloaded_blocks(&self, blocks_wrapper: BlocksWrapper) {
        let mut downloaded_blocks = self.downloaded_blocks.lock();
        downloaded_blocks.push_back(blocks_wrapper);
    }

    pub fn downloaded_blocks_hashes(&self) -> &Mutex<LruCache<H256, u8>> {
        &self.downloaded_blocks_hashes
    }

    pub fn is_block_hash_downloaded(&self, hash: &H256) -> bool {
        let mut downloaded_blocks_hashes = self.downloaded_blocks_hashes.lock();
        downloaded_blocks_hashes.contains_key(hash)
    }
    pub fn get_imported_block_hashes(&self) -> &Mutex<LruCache<H256, u8>> {
        &self.imported_blocks_hashes
    }

    pub fn remove_downloaded_blocks_hashes(&self, hashes: &Vec<H256>) {
        let mut downloaded_blocks_hashes = self.downloaded_blocks_hashes.lock();
        for hash in hashes {
            downloaded_blocks_hashes.remove(hash);
        }
    }

    pub fn insert_imported_block_hashes(&self, hashes: Vec<H256>) {
        let mut imported_blocks_hashes = self.imported_blocks_hashes.lock();
        for hash in hashes {
            if !imported_blocks_hashes.contains_key(&hash) {
                imported_blocks_hashes.insert(hash, 0);
            }
        }
    }

    pub fn is_block_hash_imported(&self, hash: &H256) -> bool {
        let mut imported_blocks_hashes = self.imported_blocks_hashes.lock();
        imported_blocks_hashes.contains_key(hash)
    }

    pub fn headers_with_bodies_requested(&self) -> &Mutex<HashMap<u64, HeadersWrapper>> {
        &self.headers_with_bodies_requested
    }

    pub fn headers_with_bodies_requested_for_node(
        &self,
        node_hash: &u64,
    ) -> Option<HeadersWrapper>
    {
        let mut headers_with_bodies_requested = self.headers_with_bodies_requested.lock();
        headers_with_bodies_requested.remove(node_hash)
    }

<<<<<<< HEAD
    pub fn staged_blocks(&self) -> &Mutex<LruCache<H256, Vec<Vec<u8>>>> { &self.staged_blocks }

    // pub fn insert_staged_blocks(&self, parent_hash: H256, blocks: Vec<Vec<u8>>) {
    //     let mut staged_blocks = self.staged_blocks.lock();
    //     if !staged_blocks.contains_key(&parent_hash) {
    //         staged_blocks.insert(parent_hash, blocks);
    //     }
    // }

    // pub fn is_blocks_batch_staged(&self, parent_hash: &H256) -> bool {
    //     let mut staged_blocks = self.staged_blocks.lock();
    //     staged_blocks.contains_key(parent_hash)
    // }

    // pub fn is_staged_blocks_full(&self) -> bool {
    //     let staged_blocks = self.staged_blocks.lock();
    //     staged_blocks.len() >= staged_blocks.capacity()
    // }

    pub fn stage_blocks(&self, parent_hash: H256, blocks: Vec<Vec<u8>>) -> bool {
        let mut staged_blocks = self.staged_blocks.lock();
        if staged_blocks.len() < staged_blocks.capacity()
            && !staged_blocks.contains_key(&parent_hash)
        {
            staged_blocks.insert(parent_hash, blocks);
            true
        } else {
            false
=======
    pub fn get_sent_transaction_hashes(&self) -> &Mutex<LruCache<H256, u8>> {
        &self.sent_transaction_hashes
    }

    pub fn get_received_transactions(&self) -> &Mutex<VecDeque<Vec<u8>>> {
        &self.received_transactions
    }

    //    pub fn get_received_transactions_count(&self) -> usize {
    //        let received_transactions = self.received_transactions.lock();
    //        return received_transactions.len();
    //    }

    pub fn insert_received_transaction(&self, transaction: Vec<u8>) {
        let mut received_transactions = self.received_transactions.lock();
        if received_transactions.len() <= MAX_RECEIVED_TRANSACTIONS_COUNT {
            received_transactions.push_back(transaction);
>>>>>>> 03974689
        }
    }
}<|MERGE_RESOLUTION|>--- conflicted
+++ resolved
@@ -47,16 +47,14 @@
     /// Bodies request record
     headers_with_bodies_requested: Mutex<HashMap<u64, HeadersWrapper>>,
 
-<<<<<<< HEAD
     /// Staged blocks to be imported later
     staged_blocks: Mutex<LruCache<H256, Vec<Vec<u8>>>>,
-=======
+
     /// sent tx hashes
     sent_transaction_hashes: Mutex<LruCache<H256, u8>>,
 
     /// Received txs
     received_transactions: Mutex<VecDeque<Vec<u8>>>,
->>>>>>> 03974689
 }
 
 impl SyncStorage {
@@ -67,12 +65,9 @@
             downloaded_blocks_hashes: Mutex::new(LruCache::new(MAX_CACHED_BLOCK_HASHES * 40)),
             imported_blocks_hashes: Mutex::new(LruCache::new(MAX_CACHED_BLOCK_HASHES)),
             headers_with_bodies_requested: Mutex::new(HashMap::new()),
-<<<<<<< HEAD
             staged_blocks: Mutex::new(LruCache::new(MAX_CACHED_BLOCK_HASHES)),
-=======
             sent_transaction_hashes: Mutex::new(LruCache::new(MAX_CACHED_TRANSACTION_HASHES)),
             received_transactions: Mutex::new(VecDeque::new()),
->>>>>>> 03974689
         }
     }
 
@@ -133,7 +128,6 @@
         headers_with_bodies_requested.remove(node_hash)
     }
 
-<<<<<<< HEAD
     pub fn staged_blocks(&self) -> &Mutex<LruCache<H256, Vec<Vec<u8>>>> { &self.staged_blocks }
 
     // pub fn insert_staged_blocks(&self, parent_hash: H256, blocks: Vec<Vec<u8>>) {
@@ -162,7 +156,9 @@
             true
         } else {
             false
-=======
+        }
+    }
+
     pub fn get_sent_transaction_hashes(&self) -> &Mutex<LruCache<H256, u8>> {
         &self.sent_transaction_hashes
     }
@@ -180,7 +176,6 @@
         let mut received_transactions = self.received_transactions.lock();
         if received_transactions.len() <= MAX_RECEIVED_TRANSACTIONS_COUNT {
             received_transactions.push_back(transaction);
->>>>>>> 03974689
         }
     }
 }