/*******************************************************************************
 * Copyright (c) 2018-2019 Aion foundation.
 *
 *     This file is part of the aion network project.
 *
 *     The aion network project is free software: you can redistribute it
 *     and/or modify it under the terms of the GNU General Public License
 *     as published by the Free Software Foundation, either version 3 of
 *     the License, or any later version.
 *
 *     The aion network project is distributed in the hope that it will
 *     be useful, but WITHOUT ANY WARRANTY; without even the implied
 *     warranty of MERCHANTABILITY or FITNESS FOR A PARTICULAR PURPOSE.
 *     See the GNU General Public License for more details.
 *
 *     You should have received a copy of the GNU General Public License
 *     along with the aion network project source files.
 *     If not, see <https://www.gnu.org/licenses/>.
 *
 ******************************************************************************/

mod handler;
mod route;
mod wrappers;
mod node_info;
#[cfg(test)]
mod test;

use std::sync::{Arc, Mutex, RwLock};
use std::time::Duration;
use std::time::Instant;
// use std::time::SystemTime;
use std::collections::{HashMap, VecDeque};
use std::thread;
use client::BlockChainClient;
// use client::BlockId;
// use client::BlockStatus;
use client::ChainNotify;
// use transaction::UnverifiedTransaction;
use aion_types::{H256,U256};
use futures::Future;
use futures::Stream;
use lru_cache::LruCache;
use tokio::runtime::Runtime;
use tokio::timer::Interval;
//use bytes::BufMut;
//use byteorder::{BigEndian,ByteOrder};

//use p2p::Node;
use p2p::ChannelBuffer;
use p2p::Config;
use p2p::Mgr;
use p2p::Callable;
use sync::route::VERSION;
use sync::route::MODULE;
use sync::route::ACTION;
use sync::handler::status;
use sync::handler::bodies;
use sync::handler::headers;
// use sync::handler::broadcast;
// use sync::handler::import;
use sync::wrappers::{HeaderWrapper, BlockWrapper};
use sync::node_info::NodeInfo;

<<<<<<< HEAD
use sync::storage::ActivePeerInfo;
use sync::storage::PeerInfo;
use sync::storage::SyncState;
use sync::storage::SyncStatus;
use sync::storage::SyncStorage;
use sync::storage::TransactionStats;

const HEADERS_CAPACITY: u64 = 256;
const STATUS_REQ_INTERVAL: u64 = 2;
const BLOCKS_BODIES_REQ_INTERVAL: u64 = 50;
const BLOCKS_IMPORT_INTERVAL: u64 = 50;
const BROADCAST_TRANSACTIONS_INTERVAL: u64 = 50;
=======
// const HEADERS_CAPACITY: u64 = 256;
// const STATUS_REQ_INTERVAL: u64 = 2;
// const BLOCKS_BODIES_REQ_INTERVAL: u64 = 50;
// const BLOCKS_IMPORT_INTERVAL: u64 = 50;
// const BROADCAST_TRANSACTIONS_INTERVAL: u64 = 50;
>>>>>>> 28b46dd5
const INTERVAL_STATUS: u64 = 5000;
// const INTERVAL_HEADERS: u64 = 2;
// const INTERVAL_BODIES: u64 = 2;
// const INTERVAL_STATISICS: u64 = 5;

const MAX_TX_CACHE: usize = 20480;
const MAX_BLOCK_CACHE: usize = 32;

pub struct Sync {
    _config: Arc<Config>,
    client: Arc<BlockChainClient>,
    runtime: Arc<Runtime>,
    p2p: Mgr,

    /// collection of headers wrappers
    headers: Mutex<VecDeque<HeaderWrapper>>,

    /// collection of blocks wrappers
    _blocks: Mutex<VecDeque<BlockWrapper>>,

    /// active nodes info
    node_info: Arc<RwLock<HashMap<u64, NodeInfo>>>,

    /// local best td
    _local_best_td: Arc<RwLock<U256>>,

    /// local best block number
    _local_best_block_number: Arc<RwLock<u64>>,

    /// network best td
    _network_best_td: Arc<RwLock<U256>>,

    /// network best block number
    _network_best_block_number: Arc<RwLock<u64>>,

    /// cache block hashes which have been downloaded
    cached_downloaded_block_hashes: Arc<Mutex<LruCache<H256, u8>>>,

    /// cache block hashes which have been imported
    cached_imported_block_hashes: Arc<Mutex<LruCache<H256, u8>>>,

    /// cache tx hash which has been stored and broadcasted
    _cached_tx_hashes: Arc<Mutex<LruCache<H256, u8>>>,

    /// cache block hash which has been committed and broadcasted
    _cached_block_hashes: Arc<Mutex<LruCache<H256, u8>>>,
}

impl Sync {
    pub fn new(config: Config, client: Arc<BlockChainClient>) -> Sync {
        let local_best_td: U256 = client.chain_info().total_difficulty;
        let local_best_block_number: u64 = client.chain_info().best_block_number;
        let config = Arc::new(config);

<<<<<<< HEAD
        let mut token_rules: Vec<[u32; 2]> = vec![];
        token_rules.push([
            ((VERSION::V0.value() as u32) << 16) + ((MODULE::SYNC.value() as u32) << 8) + ACTION::STATUSREQ.value() as u32,  
            ((VERSION::V0.value() as u32) << 16) + ((MODULE::SYNC.value() as u32) << 8) + ACTION::STATUSRES.value() as u32,
        ]);
        token_rules.push([
            ((VERSION::V0.value() as u32) << 16) + ((MODULE::SYNC.value() as u32) << 8) + ACTION::HEADERSREQ.value() as u32,  
            ((VERSION::V0.value() as u32) << 16) + ((MODULE::SYNC.value() as u32) << 8) + ACTION::HEADERSRES.value() as u32,
        ]);
        token_rules.push([
            ((VERSION::V0.value() as u32) << 16) + ((MODULE::SYNC.value() as u32) << 8) + ACTION::BODIESREQ.value() as u32,  
            ((VERSION::V0.value() as u32) << 16) + ((MODULE::SYNC.value() as u32) << 8) + ACTION::BODIESRES.value() as u32,
        ]);
=======
        let token_rules: Vec<[u32; 2]> = vec![];
>>>>>>> 28b46dd5

        Sync {
            _config: config.clone(),
            client,
            p2p: Mgr::new(config, token_rules),
            runtime: Arc::new(Runtime::new().expect("tokio runtime")),
            headers: Mutex::new(VecDeque::new()),
            _blocks: Mutex::new(VecDeque::new()),
            node_info: Arc::new(RwLock::new(HashMap::new())),
            _local_best_td: Arc::new(RwLock::new(local_best_td)),
            _local_best_block_number: Arc::new(RwLock::new(local_best_block_number)),
            _network_best_td: Arc::new(RwLock::new(local_best_td)),
            _network_best_block_number: Arc::new(RwLock::new(local_best_block_number)),
            cached_downloaded_block_hashes: Arc::new(Mutex::new(LruCache::new(MAX_BLOCK_CACHE))),
            cached_imported_block_hashes: Arc::new(Mutex::new(LruCache::new(MAX_BLOCK_CACHE))),
            _cached_tx_hashes: Arc::new(Mutex::new(LruCache::new(MAX_TX_CACHE))),
            _cached_block_hashes: Arc::new(Mutex::new(LruCache::new(MAX_BLOCK_CACHE))),
        }
    }

    pub fn run(&self, sync: Arc<Sync>) {
        // counters
        let runtime = self.runtime.clone();
        let executor = Arc::new(runtime.executor());

        // init p2p;
        let p2p = &self.p2p.clone();
        let mut p2p_0 = p2p.clone();
        thread::spawn(move || {
            p2p_0.run(sync.clone());
        });

        // interval statisics
        //         let executor_statisics = executor.clone();
        //         let p2p_statisics = p2p.clone();
        //         executor_statisics.spawn(
        //             Interval::new(
        //                 Instant::now(),
        //                 Duration::from_secs(INTERVAL_STATISICS)
        //             ).for_each(move |_| {
        //                 match p2p_statisics.nodes.try_read() {
        //                     Ok(nodes) => {
        //                         let mut total: usize = 0;
        //                         let mut active: usize = 0;
        //                         if nodes.len() > 0 {
        //                             let mut active_nodes = vec![];
        //                             info!(target: "p2p", "{:-^127}","");
        //                             info!(target: "p2p","              td         bn          bh                    addr                 rev      conn  seed");
        //                             info!(target: "p2p", "{:-^127}","");
        //
        //                             for (_hash, node) in nodes.iter(){
        //                                 total += 1;
        //                                 if node.state == STATE::ACTIVE {
        //                                     active += 1;
        //                                     active_nodes.push(node.clone());
        //                                 }
        //                             }
        //
        //                             if active_nodes.len() > 0 {
        //                                 active_nodes.sort_by(|a, b| {
        //                                     if a.total_difficulty != b.total_difficulty {
        //                                         b.total_difficulty.cmp(&a.total_difficulty)
        //                                     } else {
        //                                         b.block_num.cmp(&a.block_num)
        //                                     }
        //                                 });
        //                                 for node in active_nodes.iter() {
        //                                     info!(target: "p2p",
        //                                         "{:>16}{:>11}{:>12}{:>24}{:>20}{:>10}{:>6}",
        //                                         format!("{}",node.total_difficulty),
        //                                         node.block_num,
        //                                         format!("{}",node.block_hash),
        //                                         node.addr.to_formatted_string(),
        //                                         String::from_utf8_lossy(&node.revision).trim(),
        //                                         format!("{}",node.connection),
        //                                         match node.if_seed{
        //                                             true => "y",
        //                                             _ => " "
        //                                         }
        //                                     );
        //                                 }
        //
        //                             }
        //
        //                             info!(target: "p2p", "{:-^127}","");
        //                         }
        //                         info!(target: "p2p", "total/active {}/{}", total, active);
        //                     },
        //                     Err(err) => {
        //                         warn!(target:"p2p", "executor statisics: try read {:?}", err);
        //                     }
        //                 }
        //                 Ok(())
        //             }).map_err(|err| error!(target: "p2p", "executor statisics: {:?}", err))
        //         );

        // interval status
        let p2p_1 = p2p.clone();
        let executor_status = executor.clone();
        executor_status.spawn(
            Interval::new(Instant::now(), Duration::from_millis(INTERVAL_STATUS))
                .for_each(move |_| {
                    status::send_random(p2p_1.clone());
                    Ok(())
                })
                .map_err(|err| error!(target: "p2p", "executor status: {:?}", err)),
        );

        //        let executor_headers = executor.clone();
        //        let queue1 = self.queue.clone();
        //        let client = self.client.clone();
        //        let synced_number = self.cached_synced_block_num.clone();
        //        let p2p_2 = p2p.clone();
        //        executor_headers.spawn(
        //            Interval::new(Instant::now(), Duration::from_secs(INTERVAL_HEADERS))
        //                .for_each(move |_| {
        //                    // make it constant
        //                    let chain_info = client.chain_info();
        //                    if let Ok(start) = synced_number.read() {
        //                        headers::send(p2p_2.clone(), *start, &chain_info, queue1.clone());
        //                    }
        //                    //                     p2p.get_node_by_td(10);
        //                    Ok(())
        //                })
        //                .map_err(|err| error!(target: "p2p", "executor headers: {:?}", err)),
        //        );

        //        let executor_bodies = executor.clone();
        //        let queue2 = self.queue.clone();
        //        let p2p_3 = p2p.clone();
        //        executor_bodies.spawn(
        //            Interval::new(Instant::now(), Duration::from_secs(INTERVAL_BODIES))
        //                .for_each(move |_| {
        //                    if let Ok(mut queue) = queue2.try_write() {
        //                        if let Some((num, wrapper)) = queue
        //                            .clone()
        //                            .iter()
        //                            .filter(|(_, w)| {
        //                                w.with_status.value() == 0
        //                            })
        //                            .next()
        //                            {
        //                                match wrapper.with_status {
        //                                    WithStatus::GetHeader(ref hw) => {
        //                                        let mut cb = ChannelBuffer::new();
        //                                        cb.head.ver = VERSION::V0.value();
        //                                        cb.head.ctrl = MODULE::SYNC.value();
        //                                        cb.head.action = ACTION::BODIESREQ.value();
        //                                        for h in hw.clone() {
        //                                            let rlp = UntrustedRlp::new(&h);
        //                                            let header: Header =
        //                                                rlp.as_val().expect("should not be err");
        //                                            cb.body.put_slice(&header.hash());
        //                                        }
        //                                        cb.head.len = cb.body.len() as u32;
        //                                        p2p_3.send(p2p_3.clone(), num.clone(), cb);
        //                                        if let Some(w) = queue.get_mut(num) {
        //                                            (*w).timestamp = SystemTime::now();
        //                                            (*w).with_status = WithStatus::WaitForBody(hw.clone());
        //                                        };
        //                                    }
        //                                    _ => (),
        //                                };
        //                            }
        //                    }
        //                    Ok(())
        //                })
        //                .map_err(|err| error!(target: "p2p", "executor bodies: {:?}", err)),
        //        );

        //        let executor_import = executor.clone();
        //        executor_bodies.spawn(
        //            Interval::new(Instant::now(), Duration::from_secs(INTERVAL_BODIES))
        //                .for_each(move |_| {
        //                    if let Ok(mut queue) = queue2.try_write(){
        //                        if let Some((num,wrapper)) = queue.clone()
        //                            .iter()
        //                            .filter(|(_,w)| match w.with_status { WithStatus::GetHeader(_) => true, _ => false })
        //                            .next()
        //                            {
        //                                match wrapper.with_status {
        //                                    WithStatus::GetHeader(ref hw) => {
        //                                        let mut cb = ChannelBuffer::new();
        //                                        cb.head.ver = VERSION::V0.value();
        //                                        cb.head.ctrl = MODULE::SYNC.value();
        //                                        cb.head.action = ACTION::BODIESREQ.value();
        //                                        for h in hw.clone() {
        //                                            let rlp = UntrustedRlp::new(&h);
        //                                            let header:Header = rlp.as_val().expect("should not be err");
        //                                            cb.body.put_slice(&header.hash());
        //                                        }
        //                                        cb.head.len = cb.body.len() as u32;
        //                                        send(num,cb,nodes_bodies.clone());
        //                                        if let Some(w) =queue.get_mut(num){
        //                                            (*w).timestamp = SystemTime::now();
        //                                            (*w).with_status = WithStatus::WaitForBody(hw.clone());
        //                                        };
        //                                    }
        //                                    _ => ()
        //                                };
        //                            }
        //                    }
        //                    Ok(())
        //                })
        //                .map_err(|err| error!(target: "p2p", "executor status: {:?}", err)),
        //        );
    }

    pub fn shutdown(&self) { &self.p2p.shutdown(); }
}

pub trait SyncProvider: Send + ::std::marker::Sync {
    // /// Get sync status
    // fn status(&self) -> SyncStatus;

    // /// Get peers information
    // fn peers(&self) -> Vec<PeerInfo>;

    /// Get the enode if available.
    fn enode(&self) -> Option<String>;

    // /// Returns propagation count for pending transactions.
    // fn transactions_stats(&self) -> BTreeMap<H256, TransactionStats>;

    // /// Get active nodes
    // fn active(&self) -> Vec<ActivePeerInfo>;
}

impl SyncProvider for Sync {
    // /// Get sync status
    // fn status(&self) -> SyncStatus {
    //     // TODO:  only set start_block_number/highest_block_number.
    //     SyncStatus {
    //         state: SyncState::Idle,
    //         protocol_version: 0,
    //         network_id: 256,
    //         start_block_number: self.client.chain_info().best_block_number,
    //         last_imported_block_number: None,
    //         highest_block_number: match self.network_best_block_number.read() {
    //             Ok(number) => Some(*number),
    //             Err(_) => None,
    //         },
    //         blocks_received: 0,
    //         blocks_total: 0,
    //         //num_peers: { get_nodes_count(ALIVE.value()) },
    //         num_peers: 0,
    //         num_active_peers: 0,
    //     }
    // }

    // /// Get sync peers
    // fn peers(&self) -> Vec<PeerInfo> {
    // let mut peer_info_list = Vec::new();
    // let peer_nodes = get_all_nodes();
    // for peer in peer_nodes.iter() {
    //     let peer_info = PeerInfo {
    //         id: Some(peer.get_node_id()),
    //     };
    //     peer_info_list.push(peer_info);
    // }
    // peer_info_list
    //     Vec::new()
    // }

    fn enode(&self) -> Option<String> {
        // Some(get_local_node().get_node_id())
        None
    }

    // fn transactions_stats(&self) -> BTreeMap<H256, TransactionStats> { BTreeMap::new() }

    // fn active(&self) -> Vec<ActivePeerInfo> {
    // let nodes = &self.p2p.get_active_nodes();
    // nodes
    //     .into_iter()
    //     .map(|node| {
    //         ActivePeerInfo {
    //             highest_block_number: node.block_num,
    //             id: node.id.to_hex(),
    //             ip: node.addr.ip.to_hex(),
    //         }
    //     })
    //     .collect()
    //     vec![]
    // }
}

impl ChainNotify for Sync {
    fn new_blocks(
        &self,
        _imported: Vec<H256>,
        _invalid: Vec<H256>,
        _enacted: Vec<H256>,
        _retracted: Vec<H256>,
        _sealed: Vec<H256>,
        _proposed: Vec<Vec<u8>>,
        _duration: u64,
    )
    {
        // if get_all_nodes_count() == 0 {
        //     return;
        // }

        // if !imported.is_empty() {
        //     let client = self.client.clone();
        //     let chain_info = client.chain_info();
        //     let min_imported_block_number = chain_info.best_block_number + 1;
        //     let mut max_imported_block_number = 0;
        //     for hash in imported.iter() {
        //         let block_id = BlockId::Hash(*hash);
        //         if client.block_status(block_id) == BlockStatus::InChain {
        //             if let Some(block_number) = client.block_number(block_id) {
        //                 if max_imported_block_number < block_number {
        //                     max_imported_block_number = block_number;
        //                 }
        //             }
        //         }
        //     }

        //     // The imported blocks are not new or not yet in chain. Do not notify in this case.
        //     if max_imported_block_number < min_imported_block_number {
        //         return;
        //     }

        //     let synced_block_number = chain_info.best_block_number;
        //     if max_imported_block_number <= synced_block_number {
        //         let mut hashes = Vec::new();
        //         for block_number in max_imported_block_number..synced_block_number + 1 {
        //             let block_id = BlockId::Number(block_number);
        //             if let Some(block_hash) = client.block_hash(block_id) {
        //                 hashes.push(block_hash);
        //             }
        //         }
        //         if hashes.len() > 0 {
        //             SyncStorage::remove_imported_block_hashes(hashes);
        //         }
        //     }

        //     SyncStorage::set_synced_block_number(max_imported_block_number);

        //     for block_number in min_imported_block_number..max_imported_block_number + 1 {
        //         let block_id = BlockId::Number(block_number);
        //         if let Some(blk) = client.block(block_id) {
        //             let block_hash = blk.hash();
        //             // import::import_staged_blocks(&block_hash);
        //             if let Some(time) = SyncStorage::get_requested_time(&block_hash) {
        //                 info!(target: "sync",
        //                     "New block #{} {}, with {} txs added in chain, time elapsed: {:?}.",
        //                     block_number, block_hash, blk.transactions_count(), SystemTime::now().duration_since(time).expect("importing duration"));
        //             }
        //         }
        //     }
        // }

        // if enacted.is_empty() {
        //     for hash in enacted.iter() {
        //         debug!(target: "sync", "enacted hash: {:?}", hash);
        //         // import::import_staged_blocks(&hash);
        //     }
        // }

        // if !sealed.is_empty() {
        //     debug!(target: "sync", "Propagating blocks...");
        //     SyncStorage::insert_imported_block_hashes(sealed.clone());
        //     // broadcast::propagate_blocks(sealed.index(0), SyncStorage::get_block_chain());
        // }
    }

    fn start(&self) {
        info!(target: "sync", "starting...");
    }

    fn stop(&self) {
        info!(target: "sync", "stopping...");
    }

    fn broadcast(&self, _message: Vec<u8>) {}

    fn transactions_received(&self, _transactions: &[Vec<u8>]) {
        // if transactions.len() == 1 {
        //     let transaction_rlp = transactions[0].clone();
        //     if let Ok(tx) = UntrustedRlp::new(&transaction_rlp).as_val() {
        //         let transaction: UnverifiedTransaction = tx;
        //         let hash = transaction.hash();
        //         let sent_transaction_hashes_mutex = SyncStorage::get_sent_transaction_hashes();
        //         let mut lock = sent_transaction_hashes_mutex.lock();

        //         if let Ok(ref mut sent_transaction_hashes) = lock {
        //             if !sent_transaction_hashes.contains_key(hash) {
        //                 sent_transaction_hashes.insert(hash.clone(), 0);
        //                 SyncStorage::insert_received_transaction(transaction_rlp);
        //             }
        //         }
        //     }
        // }
    }
}

impl Callable for Sync {
    fn handle(&self, hash: u64, cb: ChannelBuffer) {
        let p2p = self.p2p.clone();
        match ACTION::from(cb.head.action) {
            ACTION::STATUSREQ => {
                if cb.head.len != 0 {
                    // TODO: kill the node
                }
                let chain_info = &self.client.chain_info();
                status::receive_req(p2p, chain_info, hash)
            }
            ACTION::STATUSRES => {
                let chain_info = &self.client.chain_info();
                let node_info = self.node_info.clone();
                status::receive_res(p2p, chain_info, node_info, hash, cb)
            }
            ACTION::HEADERSREQ => {
                let client = self.client.clone();
                headers::receive_req(p2p, hash, client, cb)
            }
            ACTION::HEADERSRES => {
                let downloaded_hashes = self.cached_downloaded_block_hashes.clone();
                let imported_hashes = self.cached_imported_block_hashes.clone();
                headers::receive_res(
                    p2p,
                    hash,
                    cb,
                    &self.headers,
                    downloaded_hashes,
                    imported_hashes,
                )
            }
            ACTION::BODIESREQ => {
                let client = self.client.clone();
                bodies::receive_req(p2p, hash, client, cb)
            }
            ACTION::BODIESRES => {
                // let blocks = self.blocks.clone();
                let chain_info = self.client.chain_info();
                let downloaded_hashes = self.cached_downloaded_block_hashes.clone();
                bodies::receive_res(p2p, hash, cb, chain_info, downloaded_hashes)
            }
            ACTION::BROADCASTTX => (),
            ACTION::BROADCASTBLOCK => (),
            // TODO: kill the node
            ACTION::UNKNOWN => (),
        };
    }

    fn disconnect(&self, hash: u64) {
        if let Ok(mut node_info) = self.node_info.write() {
            node_info.remove(&hash);
        }

        // TODO-SYNC: remove downloaded headers with given node hash
        // if let Ok(mut headers) = self.headers.write() {
        //     headers.remove(&hash);
        // }
    }
}<|MERGE_RESOLUTION|>--- conflicted
+++ resolved
@@ -46,7 +46,6 @@
 //use bytes::BufMut;
 //use byteorder::{BigEndian,ByteOrder};
 
-//use p2p::Node;
 use p2p::ChannelBuffer;
 use p2p::Config;
 use p2p::Mgr;
@@ -62,30 +61,12 @@
 use sync::wrappers::{HeaderWrapper, BlockWrapper};
 use sync::node_info::NodeInfo;
 
-<<<<<<< HEAD
-use sync::storage::ActivePeerInfo;
-use sync::storage::PeerInfo;
-use sync::storage::SyncState;
-use sync::storage::SyncStatus;
-use sync::storage::SyncStorage;
-use sync::storage::TransactionStats;
-
-const HEADERS_CAPACITY: u64 = 256;
-const STATUS_REQ_INTERVAL: u64 = 2;
-const BLOCKS_BODIES_REQ_INTERVAL: u64 = 50;
-const BLOCKS_IMPORT_INTERVAL: u64 = 50;
-const BROADCAST_TRANSACTIONS_INTERVAL: u64 = 50;
-=======
-// const HEADERS_CAPACITY: u64 = 256;
-// const STATUS_REQ_INTERVAL: u64 = 2;
-// const BLOCKS_BODIES_REQ_INTERVAL: u64 = 50;
-// const BLOCKS_IMPORT_INTERVAL: u64 = 50;
-// const BROADCAST_TRANSACTIONS_INTERVAL: u64 = 50;
->>>>>>> 28b46dd5
+const _HEADERS_CAPACITY: u64 = 256;
+const _STATUS_REQ_INTERVAL: u64 = 2;
+const _BLOCKS_BODIES_REQ_INTERVAL: u64 = 50;
+const _BLOCKS_IMPORT_INTERVAL: u64 = 50;
+const _BROADCAST_TRANSACTIONS_INTERVAL: u64 = 50;
 const INTERVAL_STATUS: u64 = 5000;
-// const INTERVAL_HEADERS: u64 = 2;
-// const INTERVAL_BODIES: u64 = 2;
-// const INTERVAL_STATISICS: u64 = 5;
 
 const MAX_TX_CACHE: usize = 20480;
 const MAX_BLOCK_CACHE: usize = 32;
@@ -136,23 +117,31 @@
         let local_best_block_number: u64 = client.chain_info().best_block_number;
         let config = Arc::new(config);
 
-<<<<<<< HEAD
         let mut token_rules: Vec<[u32; 2]> = vec![];
         token_rules.push([
-            ((VERSION::V0.value() as u32) << 16) + ((MODULE::SYNC.value() as u32) << 8) + ACTION::STATUSREQ.value() as u32,  
-            ((VERSION::V0.value() as u32) << 16) + ((MODULE::SYNC.value() as u32) << 8) + ACTION::STATUSRES.value() as u32,
+            ((VERSION::V0.value() as u32) << 16)
+                + ((MODULE::SYNC.value() as u32) << 8)
+                + ACTION::STATUSREQ.value() as u32,
+            ((VERSION::V0.value() as u32) << 16)
+                + ((MODULE::SYNC.value() as u32) << 8)
+                + ACTION::STATUSRES.value() as u32,
         ]);
         token_rules.push([
-            ((VERSION::V0.value() as u32) << 16) + ((MODULE::SYNC.value() as u32) << 8) + ACTION::HEADERSREQ.value() as u32,  
-            ((VERSION::V0.value() as u32) << 16) + ((MODULE::SYNC.value() as u32) << 8) + ACTION::HEADERSRES.value() as u32,
+            ((VERSION::V0.value() as u32) << 16)
+                + ((MODULE::SYNC.value() as u32) << 8)
+                + ACTION::HEADERSREQ.value() as u32,
+            ((VERSION::V0.value() as u32) << 16)
+                + ((MODULE::SYNC.value() as u32) << 8)
+                + ACTION::HEADERSRES.value() as u32,
         ]);
         token_rules.push([
-            ((VERSION::V0.value() as u32) << 16) + ((MODULE::SYNC.value() as u32) << 8) + ACTION::BODIESREQ.value() as u32,  
-            ((VERSION::V0.value() as u32) << 16) + ((MODULE::SYNC.value() as u32) << 8) + ACTION::BODIESRES.value() as u32,
+            ((VERSION::V0.value() as u32) << 16)
+                + ((MODULE::SYNC.value() as u32) << 8)
+                + ACTION::BODIESREQ.value() as u32,
+            ((VERSION::V0.value() as u32) << 16)
+                + ((MODULE::SYNC.value() as u32) << 8)
+                + ACTION::BODIESRES.value() as u32,
         ]);
-=======
-        let token_rules: Vec<[u32; 2]> = vec![];
->>>>>>> 28b46dd5
 
         Sync {
             _config: config.clone(),
