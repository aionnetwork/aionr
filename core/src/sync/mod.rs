/*******************************************************************************
 * Copyright (c) 2018-2019 Aion foundation.
 *
 *     This file is part of the aion network project.
 *
 *     The aion network project is free software: you can redistribute it
 *     and/or modify it under the terms of the GNU General Public License
 *     as published by the Free Software Foundation, either version 3 of
 *     the License, or any later version.
 *
 *     The aion network project is distributed in the hope that it will
 *     be useful, but WITHOUT ANY WARRANTY; without even the implied
 *     warranty of MERCHANTABILITY or FITNESS FOR A PARTICULAR PURPOSE.
 *     See the GNU General Public License for more details.
 *
 *     You should have received a copy of the GNU General Public License
 *     along with the aion network project source files.
 *     If not, see <https://www.gnu.org/licenses/>.
 *
 ******************************************************************************/

mod event;
mod handler;
mod route;
mod helper;
mod storage;
#[cfg(test)]
mod test;

<<<<<<< HEAD
use std::collections::{BTreeMap,HashMap,HashSet};
=======
>>>>>>> 6c28a4a7
use std::ops::Index;
use std::sync::RwLock;
use std::sync::Arc;
use std::time::Duration;
use std::time::Instant;
use std::time::SystemTime;
use std::collections::VecDeque;
use std::collections::BTreeMap;
use std::collections::HashMap;
use rustc_hex::ToHex;
use client::BlockChainClient;
use client::BlockId;
use client::BlockStatus;
use client::ChainNotify;
use transaction::UnverifiedTransaction;
use aion_types::{H256,U256};
use futures::Future;
use futures::Stream;
use lru_cache::LruCache;
use rlp::UntrustedRlp;
use tokio::runtime::Runtime;
use tokio::runtime::TaskExecutor;
use tokio::timer::Interval;
use bytes::BufMut;
use byteorder::{BigEndian,ByteOrder};

// chris
use p2p::Node;
use p2p::ChannelBuffer;
use p2p::Config;
use p2p::Mgr;
use p2p::send;
use sync::route::VERSION;
use sync::route::MODULE;
use sync::route::ACTION;
use sync::handler::status;
<<<<<<< HEAD
use sync::handler::bodies;
=======
>>>>>>> 6c28a4a7
use sync::handler::headers;
// use sync::handler::bodies;
// use sync::handler::broadcast;
// use sync::handler::import;
<<<<<<< HEAD
use sync::helper::{Wrapper,WithStatus};
use sync::handler::headers::REQUEST_SIZE;
use header::Header;

=======
use self::helper::HeadersWrapper;
>>>>>>> 6c28a4a7
use sync::storage::ActivePeerInfo;
use sync::storage::PeerInfo;
use sync::storage::SyncState;
use sync::storage::SyncStatus;
use sync::storage::SyncStorage;
use sync::storage::TransactionStats;
use p2p::get_random_active_node_hash;
use p2p::get_random_active_node;

const HEADERS_CAPACITY: u64 = 256;
const STATUS_REQ_INTERVAL: u64 = 2;
const BLOCKS_BODIES_REQ_INTERVAL: u64 = 50;
const BLOCKS_IMPORT_INTERVAL: u64 = 50;
const BROADCAST_TRANSACTIONS_INTERVAL: u64 = 50;
const INTERVAL_STATUS: u64 = 10;
const INTERVAL_HEADERS: u64 = 2;
<<<<<<< HEAD
const INTERVAL_BODIES: u64 = 2;

#[derive(Clone)]
struct SyncMgr {}

impl SyncMgr {
    fn enable(executor: &TaskExecutor, max_peers: u32) {

        // let status_req_task =
        //     Interval::new(Instant::now(), Duration::from_secs(STATUS_REQ_INTERVAL))
        //         .for_each(move |_| {
        //             let active_nodes = get_nodes(ALIVE.value());
        //             for node in active_nodes.iter() {
        //                 trace!(target: "sync", "Sync status req sent...");
        //                 status::send(node.node_hash);
        //             }
        //             Ok(())
        //         })
        //         .map_err(|e| error!("interval errored; err={:?}", e));
        // executor.spawn(status_req_task);

        // let blocks_bodies_req_task = Interval::new(
        //     Instant::now(),
        //     Duration::from_millis(BLOCKS_BODIES_REQ_INTERVAL),
        // )
        // .for_each(move |_| {
        //     bodies::send();
        //     Ok(())
        // })
        // .map_err(|e| error!("interval errored; err={:?}", e));
        // executor.spawn(blocks_bodies_req_task);

        // let blocks_import_task = Interval::new(
        //     Instant::now(),
        //     Duration::from_millis(BLOCKS_IMPORT_INTERVAL),
        // )
        // .for_each(move |_| {
        //     import::import_blocks();
        //     Ok(())
        // })
        // .map_err(|e| error!("interval errored; err={:?}", e));
        // executor.spawn(blocks_import_task);

        // let broadcast_transactions_task = Interval::new(
        //     Instant::now(),
        //     Duration::from_millis(BROADCAST_TRANSACTIONS_INTERVAL),
        // )
        // .for_each(move |_| {
        //     broadcast::propagate_transactions();
        //     Ok(())
        // })
        // .map_err(|e| error!("interval errored; err={:?}", e));
        // executor.spawn(broadcast_transactions_task);

        // let statics_task = Interval::new(Instant::now(), Duration::from_secs(STATICS_INTERVAL))
        //     .for_each(move |_| {
        //         // let connected_nodes = get_nodes(CONNECTED.value());
        //         // for node in connected_nodes.iter() {
        //         //     if node.mode == Mode::BACKWARD || node.mode == Mode::FORWARD {
        //         //         if node.target_total_difficulty < SyncStorage::get_network_total_diff() {
        //         //             remove_peer(node.node_hash);
        //         //         }
        //         //     } else if node.last_request_timestamp
        //         //         + Duration::from_secs(STATICS_INTERVAL * 12)
        //         //         < SystemTime::now()
        //         //     {
        //         //         info!(target: "sync", "Disconnect with idle node: {}@{}.", node.get_node_id(), node.get_ip_addr());
        //         //         remove_peer(node.node_hash);
        //         //     }
        //         // }

        //         let chain_info = SyncStorage::get_chain_info();
        //         let block_number_last_time = SyncStorage::get_synced_block_number_last_time();
        //         let block_number_now = chain_info.best_block_number;
        //         let sync_speed = (block_number_now - block_number_last_time) / STATICS_INTERVAL;
        //         let mut active_nodes = get_nodes(ALIVE.value());
        //         let active_nodes_count = active_nodes.len();

        //         info!(target: "sync", "");
        //         info!(target: "sync", "{:=^127}", "  sync  ");
        //         info!(target: "sync", "  local num:{:>11}, hash:{:>20}", chain_info.best_block_number, chain_info.best_block_hash);
        //         info!(target: "sync", "network num:{:>11}, hash:{:>20}", SyncStorage::get_network_best_block_number(), SyncStorage::get_network_best_block_hash());
        //         info!(target: "sync", " staged num:{:>11}", SyncStorage::get_max_staged_block_number());
        //         info!(target: "sync", "       sync:{:>11} blks/sec", sync_speed);
        //         info!(target: "sync",
        //             "total/connected/active peers: {}/{}/{}",
        //             get_all_nodes_count(),
        //             get_nodes_count(CONNECTED.value()),
        //             active_nodes_count,
        //         );

        //         if active_nodes_count > 0 {
        //             info!(target: "sync", "{:-^127}","");
        //             info!(target: "sync","              td         bn          bh                         addr                 rev      conn  seed      lst-req          m");
        //             info!(target: "sync", "{:-^127}","");
        //             active_nodes.sort_by(|a, b| {
        //                 if a.target_total_difficulty != b.target_total_difficulty {
        //                     b.target_total_difficulty.cmp(&a.target_total_difficulty)
        //                 } else {
        //                     b.best_block_num.cmp(&a.best_block_num)
        //                 }
        //             });
        //             let mut count: u32 = 0;
        //             for node in active_nodes.iter() {
        //                 if let Ok(_) = node.last_request_timestamp.elapsed() {
        //                     info!(target: "sync",
        //                         "{:>16}{:>11}{:>12}{:>24}{:>25}{:>10}{:>6}{:>12}{:>11}",
        //                         format!("{}",node.target_total_difficulty),
        //                         node.best_block_num,
        //                         format!("{}",node.best_hash),
        //                         node.get_display_ip_addr(),
        //                         String::from_utf8_lossy(&node.revision).trim(),
        //                         match node.ip_addr.is_server{
        //                             true => "Outbound",
        //                             _=>"Inbound"
        //                         },
        //                         match node.is_from_boot_list{
        //                             true => "Y",
        //                             _ => ""
        //                         },
        //                         node.last_request_num,
        //                         format!("{}",node.mode)
        //                     );
        //                     count += 1;
        //                     if count ==  max_peers {
        //                         break;
        //                     }
        //                 }
        //             }
        //             info!(target: "sync", "{:-^127}","");
        //         }

        //         if block_number_now + 8 < SyncStorage::get_network_best_block_number()
        //             && block_number_now - block_number_last_time < 2
        //         {
        //             SyncStorage::get_block_chain().clear_queue();
        //             SyncStorage::get_block_chain().clear_bad();
        //             SyncStorage::clear_downloaded_headers();
        //             SyncStorage::clear_downloaded_blocks();
        //             SyncStorage::clear_downloaded_block_hashes();
        //             SyncStorage::clear_requested_blocks();
        //             SyncStorage::clear_headers_with_bodies_requested();
        //             SyncStorage::set_synced_block_number(
        //                 SyncStorage::get_chain_info().best_block_number,
        //             );
        //             // let abnormal_mode_nodes_count =
        //             //     get_nodes_count_with_mode(Mode::BACKWARD)
        //             //         + get_nodes_count_with_mode(Mode::FORWARD);
        //             // if abnormal_mode_nodes_count > (active_nodes_count / 5)
        //             //     || active_nodes_count == 0
        //             // {
        //             //     info!(target: "sync", "Abnormal status, reseting network...");
        //             //     reset();

        //             //     SyncStorage::clear_imported_block_hashes();
        //             //     SyncStorage::clear_staged_blocks();
        //             //     SyncStorage::set_max_staged_block_number(0);
        //             // }
        //         }

        //         // if block_number_now + 8 < SyncStorage::get_network_best_block_number()
        //         //     && block_number_now - block_number_last_time < 2
        //         // {
        //         //     SyncStorage::get_block_chain().clear_queue();
        //         //     SyncStorage::get_block_chain().clear_bad();
        //         //     SyncStorage::clear_downloaded_headers();
        //         //     SyncStorage::clear_downloaded_blocks();
        //         //     SyncStorage::clear_downloaded_block_hashes();
        //         //     SyncStorage::clear_requested_blocks();
        //         //     SyncStorage::clear_headers_with_bodies_requested();
        //         //     SyncStorage::set_synced_block_number(
        //         //         SyncStorage::get_chain_info().best_block_number,
        //         //     );
        //         //     let abnormal_mode_nodes_count =
        //         //         get_nodes_count_with_mode(Mode::BACKWARD)
        //         //             + get_nodes_count_with_mode(Mode::FORWARD);
        //         //     if abnormal_mode_nodes_count > (active_nodes_count / 5)
        //         //         || active_nodes_count == 0
        //         //     {
        //         //         info!(target: "sync", "Abnormal status, reseting network...");
        //         //         reset();

        //         //         SyncStorage::clear_imported_block_hashes();
        //         //         SyncStorage::clear_staged_blocks();
        //         //         SyncStorage::set_max_staged_block_number(0);
        //         //     }
        //         // }
        //         // ------
        //         // FIX: abnormal reset will be triggered in chain reorg.
        //         //   block_number_now is the local best block
        //         //   network_best_block_number is the network best block
        //         //   block_number_last_time is the local best block set last time where these codes are executed
        //         //   when doing a deep chain reorg, if the BACKWARD and FORWARD syncing can't finish within one data batch, block_number_now acctually won't change
        //         //   so we will have block_number_now == block_number_last_time, and block_number_now smaller than network_best_block_number.
        //         //   This condition triggers reset but it's not abnormal.
        //         // PoC disabled it. We should fix it.
        //         // ------

        //         SyncStorage::set_synced_block_number_last_time(block_number_now);
        //         SyncStorage::set_sync_speed(sync_speed as u16);

        //         if SyncStorage::get_network_best_block_number()
        //             <= SyncStorage::get_synced_block_number()
        //         {
        //             // full synced
        //             SyncStorage::clear_staged_blocks();
        //         }

        //         Ok(())
        //     })
        //     .map_err(|e| error!("interval errored; err={:?}", e));
        // executor.spawn(statics_task);
    }

    fn handle(node: &mut Node, req: ChannelBuffer) {
        // if node.state_code & HANDSHAKEDONE.value() != HANDSHAKEDONE.value() {
        //     return;
        // }

        // match VERSION::from(req.head.ver) {
        //     VERSION::V0 => {
        //         trace!(target: "sync", "version {0} module {1} action{2}",
        //             req.head.ver,
        //             req.head.ctrl,
        //             req.head.action
        //         );
        //         match ACTION::from(req.head.action) {
        //             ACTION::STATUSREQ => {
        //                 status::receive_req(node);
        //             }
        //             ACTION::STATUSRES => {
        //                 status::receive_res(node, req);
        //             }
        //             ACTION::HEADERSREQ => {
        //                 headers::handle_blocks_headers_req(node, req);
        //             }
        //             ACTION::HEADERSRES => {
        //                 headers::handle_blocks_headers_res(node, req);
        //             }
        //             ACTION::BODIESREQ => {
        //                 bodies::receive_req(node, req);
        //             }
        //             ACTION::BODIESRES => {
        //                 bodies::receive_res(node, req);
        //             }
        //             ACTION::BROADCASTTX => {
        //                 broadcast::receive_tx(node, req);
        //             }
        //             ACTION::BROADCASTBLOCK => {
        //                 broadcast::receive_block(node, req);
        //             }
        //             _ => {
        //                 trace!(target: "sync", "UNKNOWN received.");
        //             }
        //         }
        //     }
        //     VERSION::V1 => {
        //         trace!(target: "sync", "Ver 1 package received.");
        //     }
        // };
    }

    fn disable() {
        //SyncStorage::reset();
    }
}
=======
const HEADERS_STEP: u32 = 64;
const MAX_TX_CACHE: usize = 20480;
const MAX_BLOCK_CACHE: usize = 32;
>>>>>>> 6c28a4a7

pub struct Sync {
    config: Arc<Config>,
    client: Arc<BlockChainClient>,
    runtime: Arc<Runtime>,
    p2p: Arc<Mgr>,

<<<<<<< HEAD
    // TODO: avoid the same type req to one node
    //    working_nodes : Arc<RwLock<HashSet<u64>>>,
    wrappers: Arc<RwLock<BTreeMap<u64, Wrapper>>>,
=======
    /// collection of sent headers
    headers: Arc<RwLock<BTreeMap<u64, HeadersWrapper>>>,
>>>>>>> 6c28a4a7

    /// network best td
    td: Arc<RwLock<U256>>,

    /// cache tx hash which has been stored and broadcasted
    cached_tx_hashes: Arc<RwLock<LruCache<H256, u8>>>,

    /// cache block hash which has been committed and broadcasted
    cached_block_hashes:  Arc<RwLock<LruCache<H256, u8>>>  
}

impl Sync {
    pub fn new(config: Config, client: Arc<BlockChainClient>) -> Sync {
        let starting_td = client.chain_info().total_difficulty;
        let config = Arc::new(config);
        Sync {
            config: config.clone(),
            client,
            p2p: Arc::new(Mgr::new(config)),
            runtime: Arc::new(Runtime::new().expect("tokio runtime")),
            wrappers: Arc::new(RwLock::new(BTreeMap::new())),
            td: Arc::new(RwLock::new(starting_td)),
            cached_tx_hashes: Arc::new(RwLock::new(LruCache::new(MAX_TX_CACHE))),
            cached_block_hashes: Arc::new(RwLock::new(LruCache::new(MAX_BLOCK_CACHE))),
        }
    }

    pub fn run(&self) {
        // counters
        let runtime = self.runtime.clone();
        let executor = Arc::new(runtime.executor());
        let nodes = self.p2p.nodes.clone();

        // init p2p
        &self.p2p.run(Arc::new(handle), self.wrappers.clone());

        // status
        let executor_status = executor.clone();
        let nodes_status = nodes.clone();
        let nodes_headers = nodes.clone();
        let nodes_send1 = nodes.clone();
        let nodes_bodies = nodes.clone();
        executor_status.spawn(
            Interval::new(Instant::now(), Duration::from_secs(INTERVAL_STATUS))
                .for_each(move |_| {
                    // make it constant
                    status::send(nodes_status.clone());
                    //                     p2p.get_node_by_td(10);
                    Ok(())
                })
                .map_err(|err| error!(target: "p2p", "executor status: {:?}", err)),
        );
        let executor_headers = executor.clone();
        let wrappers1 = self.wrappers.clone();
        let client = self.client.clone();
        executor_headers.spawn(
            Interval::new(Instant::now(), Duration::from_secs(INTERVAL_HEADERS))
                .for_each(move |_| {
                    // make it constant
                    let chain_info = client.chain_info();
                    let mut max = 0u64;
                    if let Ok(read) = wrappers1.read() {
                        max = read.keys().last().map_or(0u64, |x| x.clone());
                    };
                    if max < chain_info.best_block_number + HEADERS_CAPACITY {
                        if let Some(node) = get_random_active_node(nodes_headers.clone()) {
                            if node.total_difficulty > chain_info.total_difficulty
                                && node.block_num - REQUEST_SIZE as u64
                                    >= chain_info.best_block_number
                            {
                                let start = if max != 0 {
                                    max
                                } else if chain_info.best_block_number > 3 {
                                    chain_info.best_block_number - 3
                                } else {
                                    1
                                };

                                headers::send(start, node.get_hash(), nodes_send1.clone());
                            }
                        }
                    }
                    //                     p2p.get_node_by_td(10);
                    Ok(())
                })
                .map_err(|err| error!(target: "p2p", "executor headers: {:?}", err)),
        );
        let executor_bodies = executor.clone();
        let wrappers2 = self.wrappers.clone();
        executor_bodies.spawn(
            Interval::new(Instant::now(), Duration::from_secs(INTERVAL_BODIES))
                .for_each(move |_| {
                    if let Ok(mut wrappers) = wrappers2.try_write() {
                        if let Some((num, wrapper)) = wrappers
                            .clone()
                            .iter()
                            .filter(|(_, w)| {
                                match w.with_status {
                                    WithStatus::GetHeader(_) => true,
                                    _ => false,
                                }
                            })
                            .next()
                        {
                            match wrapper.with_status {
                                WithStatus::GetHeader(ref hw) => {
                                    let mut cb = ChannelBuffer::new();
                                    cb.head.ver = VERSION::V0.value();
                                    cb.head.ctrl = MODULE::SYNC.value();
                                    cb.head.action = ACTION::BODIESREQ.value();
                                    for h in hw.clone() {
                                        let rlp = UntrustedRlp::new(&h);
                                        let header: Header =
                                            rlp.as_val().expect("should not be err");
                                        cb.body.put_slice(&header.hash());
                                    }
                                    cb.head.len = cb.body.len() as u32;
                                    send(num, cb, nodes_bodies.clone());
                                    if let Some(w) = wrappers.get_mut(num) {
                                        (*w).timestamp = SystemTime::now();
                                        (*w).with_status = WithStatus::WaitForBody(hw.clone());
                                    };
                                }
                                _ => (),
                            };
                        }
                    }
                    Ok(())
                })
                .map_err(|err| error!(target: "p2p", "executor bodies: {:?}", err)),
        );
        //        let executor_import = executor.clone();
        //        executor_bodies.spawn(
        //            Interval::new(Instant::now(), Duration::from_secs(INTERVAL_BODIES))
        //                .for_each(move |_| {
        //                    if let Ok(mut wrappers) = wrappers2.try_write(){
        //                        if let Some((num,wrapper)) = wrappers.clone()
        //                            .iter()
        //                            .filter(|(_,w)| match w.with_status { WithStatus::GetHeader(_) => true, _ => false })
        //                            .next()
        //                            {
        //                                match wrapper.with_status {
        //                                    WithStatus::GetHeader(ref hw) => {
        //                                        let mut cb = ChannelBuffer::new();
        //                                        cb.head.ver = VERSION::V0.value();
        //                                        cb.head.ctrl = MODULE::SYNC.value();
        //                                        cb.head.action = ACTION::BODIESREQ.value();
        //                                        for h in hw.clone() {
        //                                            let rlp = UntrustedRlp::new(&h);
        //                                            let header:Header = rlp.as_val().expect("should not be err");
        //                                            cb.body.put_slice(&header.hash());
        //                                        }
        //                                        cb.head.len = cb.body.len() as u32;
        //                                        send(num,cb,nodes_bodies.clone());
        //                                        if let Some(w) =wrappers.get_mut(num){
        //                                            (*w).timestamp = SystemTime::now();
        //                                            (*w).with_status = WithStatus::WaitForBody(hw.clone());
        //                                        };
        //                                    }
        //                                    _ => ()
        //                                };
        //                            }
        //                    }
        //                    Ok(())
        //                })
        //                .map_err(|err| error!(target: "p2p", "executor status: {:?}", err)),
        //        );
    }

    pub fn shutdown(&self) {
        // SyncMgr::disable();
        // TODO: update proper ways to clear up threads and connections on p2p layer
        let p2p = self.p2p.clone();
        p2p.shutdown();
    }
}

pub fn handle(
    hash: u64,
    cb: ChannelBuffer,
    nodes: Arc<RwLock<HashMap<u64, Node>>>,
<<<<<<< HEAD
    ws: Arc<RwLock<BTreeMap<u64, Wrapper>>>,
)
{
=======
    hws: Arc<RwLock<BTreeMap<u64, HeadersWrapper>>>,
){
>>>>>>> 6c28a4a7
    match ACTION::from(cb.head.action) {
        ACTION::STATUSREQ => {
            if cb.head.len != 0 {
                // TODO: kill the node
            }
            status::receive_req(hash, nodes)
        }
        ACTION::STATUSRES => status::receive_res(hash, cb, nodes),
        ACTION::HEADERSREQ => headers::receive_req(hash, cb, nodes),
        ACTION::HEADERSRES => headers::receive_res(hash, cb, nodes, ws),
        ACTION::BODIESREQ => bodies::receive_req(hash, cb, nodes),
        ACTION::BODIESRES => bodies::receive_res(hash, cb, nodes, ws),
        ACTION::BROADCASTTX => (),
        ACTION::BROADCASTBLOCK => (),
        // TODO: kill the node
        ACTION::UNKNOWN => (),
    };
}

pub trait SyncProvider: Send + ::std::marker::Sync {
    /// Get sync status
    fn status(&self) -> SyncStatus;

    /// Get peers information
    fn peers(&self) -> Vec<PeerInfo>;

    /// Get the enode if available.
    fn enode(&self) -> Option<String>;

    /// Returns propagation count for pending transactions.
    fn transactions_stats(&self) -> BTreeMap<H256, TransactionStats>;

    /// Get active nodes
    fn active(&self) -> Vec<ActivePeerInfo>;
}

impl SyncProvider for Sync {
    /// Get sync status
    fn status(&self) -> SyncStatus {
        // TODO:  only set start_block_number/highest_block_number.
        SyncStatus {
            state: SyncState::Idle,
            protocol_version: 0,
            network_id: 256,
            start_block_number: self.client.chain_info().best_block_number,
            last_imported_block_number: None,
            highest_block_number: { Some(SyncStorage::get_network_best_block_number()) },
            blocks_received: 0,
            blocks_total: 0,
            //num_peers: { get_nodes_count(ALIVE.value()) },
            num_peers: 0,
            num_active_peers: 0,
        }
    }

    /// Get sync peers
    fn peers(&self) -> Vec<PeerInfo> {
        // let mut peer_info_list = Vec::new();
        // let peer_nodes = get_all_nodes();
        // for peer in peer_nodes.iter() {
        //     let peer_info = PeerInfo {
        //         id: Some(peer.get_node_id()),
        //     };
        //     peer_info_list.push(peer_info);
        // }
        // peer_info_list
        Vec::new()
    }

    fn enode(&self) -> Option<String> {
        // Some(get_local_node().get_node_id())
        None
    }

    fn transactions_stats(&self) -> BTreeMap<H256, TransactionStats> { BTreeMap::new() }

    fn active(&self) -> Vec<ActivePeerInfo> {
        let nodes = &self.p2p.get_active_nodes();
        nodes
            .into_iter()
            .map(|node| {
                ActivePeerInfo {
                    highest_block_number: node.block_num,
                    id: node.id.to_hex(),
                    ip: node.addr.ip.to_hex(),
                }
            })
            .collect()
    }
}

impl ChainNotify for Sync {
    fn new_blocks(
        &self,
        imported: Vec<H256>,
        _invalid: Vec<H256>,
        enacted: Vec<H256>,
        _retracted: Vec<H256>,
        sealed: Vec<H256>,
        _proposed: Vec<Vec<u8>>,
        _duration: u64,
    )
    {
        // if get_all_nodes_count() == 0 {
        //     return;
        // }

        if !imported.is_empty() {
            let min_imported_block_number = SyncStorage::get_synced_block_number() + 1;
            let mut max_imported_block_number = 0;
            let client = SyncStorage::get_block_chain();
            for hash in imported.iter() {
                let block_id = BlockId::Hash(*hash);
                if client.block_status(block_id) == BlockStatus::InChain {
                    if let Some(block_number) = client.block_number(block_id) {
                        if max_imported_block_number < block_number {
                            max_imported_block_number = block_number;
                        }
                    }
                }
            }

            // The imported blocks are not new or not yet in chain. Do not notify in this case.
            if max_imported_block_number < min_imported_block_number {
                return;
            }

            let synced_block_number = SyncStorage::get_synced_block_number();
            if max_imported_block_number <= synced_block_number {
                let mut hashes = Vec::new();
                for block_number in max_imported_block_number..synced_block_number + 1 {
                    let block_id = BlockId::Number(block_number);
                    if let Some(block_hash) = client.block_hash(block_id) {
                        hashes.push(block_hash);
                    }
                }
                if hashes.len() > 0 {
                    SyncStorage::remove_imported_block_hashes(hashes);
                }
            }

            SyncStorage::set_synced_block_number(max_imported_block_number);

            for block_number in min_imported_block_number..max_imported_block_number + 1 {
                let block_id = BlockId::Number(block_number);
                if let Some(blk) = client.block(block_id) {
                    let block_hash = blk.hash();
                    // import::import_staged_blocks(&block_hash);
                    if let Some(time) = SyncStorage::get_requested_time(&block_hash) {
                        info!(target: "sync",
                            "New block #{} {}, with {} txs added in chain, time elapsed: {:?}.",
                            block_number, block_hash, blk.transactions_count(), SystemTime::now().duration_since(time).expect("importing duration"));
                    }
                }
            }
        }

        if enacted.is_empty() {
            for hash in enacted.iter() {
                debug!(target: "sync", "enacted hash: {:?}", hash);
                // import::import_staged_blocks(&hash);
            }
        }

        if !sealed.is_empty() {
            debug!(target: "sync", "Propagating blocks...");
            SyncStorage::insert_imported_block_hashes(sealed.clone());
            // broadcast::propagate_blocks(sealed.index(0), SyncStorage::get_block_chain());
        }
    }

    fn start(&self) {
        info!(target: "sync", "starting...");
    }

    fn stop(&self) {
        info!(target: "sync", "stopping...");
    }

    fn broadcast(&self, _message: Vec<u8>) {}

    fn transactions_received(&self, transactions: &[Vec<u8>]) {
        if transactions.len() == 1 {
            let transaction_rlp = transactions[0].clone();
            if let Ok(tx) = UntrustedRlp::new(&transaction_rlp).as_val() {
                let transaction: UnverifiedTransaction = tx;
                let hash = transaction.hash();
                let sent_transaction_hashes_mutex = SyncStorage::get_sent_transaction_hashes();
                let mut lock = sent_transaction_hashes_mutex.lock();

                if let Ok(ref mut sent_transaction_hashes) = lock {
                    if !sent_transaction_hashes.contains_key(hash) {
                        sent_transaction_hashes.insert(hash.clone(), 0);
                        SyncStorage::insert_received_transaction(transaction_rlp);
                    }
                }
            }
        }
    }
}<|MERGE_RESOLUTION|>--- conflicted
+++ resolved
@@ -27,10 +27,7 @@
 #[cfg(test)]
 mod test;
 
-<<<<<<< HEAD
 use std::collections::{BTreeMap,HashMap,HashSet};
-=======
->>>>>>> 6c28a4a7
 use std::ops::Index;
 use std::sync::RwLock;
 use std::sync::Arc;
@@ -38,8 +35,6 @@
 use std::time::Instant;
 use std::time::SystemTime;
 use std::collections::VecDeque;
-use std::collections::BTreeMap;
-use std::collections::HashMap;
 use rustc_hex::ToHex;
 use client::BlockChainClient;
 use client::BlockId;
@@ -67,22 +62,14 @@
 use sync::route::MODULE;
 use sync::route::ACTION;
 use sync::handler::status;
-<<<<<<< HEAD
 use sync::handler::bodies;
-=======
->>>>>>> 6c28a4a7
 use sync::handler::headers;
-// use sync::handler::bodies;
 // use sync::handler::broadcast;
 // use sync::handler::import;
-<<<<<<< HEAD
 use sync::helper::{Wrapper,WithStatus};
 use sync::handler::headers::REQUEST_SIZE;
 use header::Header;
 
-=======
-use self::helper::HeadersWrapper;
->>>>>>> 6c28a4a7
 use sync::storage::ActivePeerInfo;
 use sync::storage::PeerInfo;
 use sync::storage::SyncState;
@@ -99,278 +86,10 @@
 const BROADCAST_TRANSACTIONS_INTERVAL: u64 = 50;
 const INTERVAL_STATUS: u64 = 10;
 const INTERVAL_HEADERS: u64 = 2;
-<<<<<<< HEAD
 const INTERVAL_BODIES: u64 = 2;
 
-#[derive(Clone)]
-struct SyncMgr {}
-
-impl SyncMgr {
-    fn enable(executor: &TaskExecutor, max_peers: u32) {
-
-        // let status_req_task =
-        //     Interval::new(Instant::now(), Duration::from_secs(STATUS_REQ_INTERVAL))
-        //         .for_each(move |_| {
-        //             let active_nodes = get_nodes(ALIVE.value());
-        //             for node in active_nodes.iter() {
-        //                 trace!(target: "sync", "Sync status req sent...");
-        //                 status::send(node.node_hash);
-        //             }
-        //             Ok(())
-        //         })
-        //         .map_err(|e| error!("interval errored; err={:?}", e));
-        // executor.spawn(status_req_task);
-
-        // let blocks_bodies_req_task = Interval::new(
-        //     Instant::now(),
-        //     Duration::from_millis(BLOCKS_BODIES_REQ_INTERVAL),
-        // )
-        // .for_each(move |_| {
-        //     bodies::send();
-        //     Ok(())
-        // })
-        // .map_err(|e| error!("interval errored; err={:?}", e));
-        // executor.spawn(blocks_bodies_req_task);
-
-        // let blocks_import_task = Interval::new(
-        //     Instant::now(),
-        //     Duration::from_millis(BLOCKS_IMPORT_INTERVAL),
-        // )
-        // .for_each(move |_| {
-        //     import::import_blocks();
-        //     Ok(())
-        // })
-        // .map_err(|e| error!("interval errored; err={:?}", e));
-        // executor.spawn(blocks_import_task);
-
-        // let broadcast_transactions_task = Interval::new(
-        //     Instant::now(),
-        //     Duration::from_millis(BROADCAST_TRANSACTIONS_INTERVAL),
-        // )
-        // .for_each(move |_| {
-        //     broadcast::propagate_transactions();
-        //     Ok(())
-        // })
-        // .map_err(|e| error!("interval errored; err={:?}", e));
-        // executor.spawn(broadcast_transactions_task);
-
-        // let statics_task = Interval::new(Instant::now(), Duration::from_secs(STATICS_INTERVAL))
-        //     .for_each(move |_| {
-        //         // let connected_nodes = get_nodes(CONNECTED.value());
-        //         // for node in connected_nodes.iter() {
-        //         //     if node.mode == Mode::BACKWARD || node.mode == Mode::FORWARD {
-        //         //         if node.target_total_difficulty < SyncStorage::get_network_total_diff() {
-        //         //             remove_peer(node.node_hash);
-        //         //         }
-        //         //     } else if node.last_request_timestamp
-        //         //         + Duration::from_secs(STATICS_INTERVAL * 12)
-        //         //         < SystemTime::now()
-        //         //     {
-        //         //         info!(target: "sync", "Disconnect with idle node: {}@{}.", node.get_node_id(), node.get_ip_addr());
-        //         //         remove_peer(node.node_hash);
-        //         //     }
-        //         // }
-
-        //         let chain_info = SyncStorage::get_chain_info();
-        //         let block_number_last_time = SyncStorage::get_synced_block_number_last_time();
-        //         let block_number_now = chain_info.best_block_number;
-        //         let sync_speed = (block_number_now - block_number_last_time) / STATICS_INTERVAL;
-        //         let mut active_nodes = get_nodes(ALIVE.value());
-        //         let active_nodes_count = active_nodes.len();
-
-        //         info!(target: "sync", "");
-        //         info!(target: "sync", "{:=^127}", "  sync  ");
-        //         info!(target: "sync", "  local num:{:>11}, hash:{:>20}", chain_info.best_block_number, chain_info.best_block_hash);
-        //         info!(target: "sync", "network num:{:>11}, hash:{:>20}", SyncStorage::get_network_best_block_number(), SyncStorage::get_network_best_block_hash());
-        //         info!(target: "sync", " staged num:{:>11}", SyncStorage::get_max_staged_block_number());
-        //         info!(target: "sync", "       sync:{:>11} blks/sec", sync_speed);
-        //         info!(target: "sync",
-        //             "total/connected/active peers: {}/{}/{}",
-        //             get_all_nodes_count(),
-        //             get_nodes_count(CONNECTED.value()),
-        //             active_nodes_count,
-        //         );
-
-        //         if active_nodes_count > 0 {
-        //             info!(target: "sync", "{:-^127}","");
-        //             info!(target: "sync","              td         bn          bh                         addr                 rev      conn  seed      lst-req          m");
-        //             info!(target: "sync", "{:-^127}","");
-        //             active_nodes.sort_by(|a, b| {
-        //                 if a.target_total_difficulty != b.target_total_difficulty {
-        //                     b.target_total_difficulty.cmp(&a.target_total_difficulty)
-        //                 } else {
-        //                     b.best_block_num.cmp(&a.best_block_num)
-        //                 }
-        //             });
-        //             let mut count: u32 = 0;
-        //             for node in active_nodes.iter() {
-        //                 if let Ok(_) = node.last_request_timestamp.elapsed() {
-        //                     info!(target: "sync",
-        //                         "{:>16}{:>11}{:>12}{:>24}{:>25}{:>10}{:>6}{:>12}{:>11}",
-        //                         format!("{}",node.target_total_difficulty),
-        //                         node.best_block_num,
-        //                         format!("{}",node.best_hash),
-        //                         node.get_display_ip_addr(),
-        //                         String::from_utf8_lossy(&node.revision).trim(),
-        //                         match node.ip_addr.is_server{
-        //                             true => "Outbound",
-        //                             _=>"Inbound"
-        //                         },
-        //                         match node.is_from_boot_list{
-        //                             true => "Y",
-        //                             _ => ""
-        //                         },
-        //                         node.last_request_num,
-        //                         format!("{}",node.mode)
-        //                     );
-        //                     count += 1;
-        //                     if count ==  max_peers {
-        //                         break;
-        //                     }
-        //                 }
-        //             }
-        //             info!(target: "sync", "{:-^127}","");
-        //         }
-
-        //         if block_number_now + 8 < SyncStorage::get_network_best_block_number()
-        //             && block_number_now - block_number_last_time < 2
-        //         {
-        //             SyncStorage::get_block_chain().clear_queue();
-        //             SyncStorage::get_block_chain().clear_bad();
-        //             SyncStorage::clear_downloaded_headers();
-        //             SyncStorage::clear_downloaded_blocks();
-        //             SyncStorage::clear_downloaded_block_hashes();
-        //             SyncStorage::clear_requested_blocks();
-        //             SyncStorage::clear_headers_with_bodies_requested();
-        //             SyncStorage::set_synced_block_number(
-        //                 SyncStorage::get_chain_info().best_block_number,
-        //             );
-        //             // let abnormal_mode_nodes_count =
-        //             //     get_nodes_count_with_mode(Mode::BACKWARD)
-        //             //         + get_nodes_count_with_mode(Mode::FORWARD);
-        //             // if abnormal_mode_nodes_count > (active_nodes_count / 5)
-        //             //     || active_nodes_count == 0
-        //             // {
-        //             //     info!(target: "sync", "Abnormal status, reseting network...");
-        //             //     reset();
-
-        //             //     SyncStorage::clear_imported_block_hashes();
-        //             //     SyncStorage::clear_staged_blocks();
-        //             //     SyncStorage::set_max_staged_block_number(0);
-        //             // }
-        //         }
-
-        //         // if block_number_now + 8 < SyncStorage::get_network_best_block_number()
-        //         //     && block_number_now - block_number_last_time < 2
-        //         // {
-        //         //     SyncStorage::get_block_chain().clear_queue();
-        //         //     SyncStorage::get_block_chain().clear_bad();
-        //         //     SyncStorage::clear_downloaded_headers();
-        //         //     SyncStorage::clear_downloaded_blocks();
-        //         //     SyncStorage::clear_downloaded_block_hashes();
-        //         //     SyncStorage::clear_requested_blocks();
-        //         //     SyncStorage::clear_headers_with_bodies_requested();
-        //         //     SyncStorage::set_synced_block_number(
-        //         //         SyncStorage::get_chain_info().best_block_number,
-        //         //     );
-        //         //     let abnormal_mode_nodes_count =
-        //         //         get_nodes_count_with_mode(Mode::BACKWARD)
-        //         //             + get_nodes_count_with_mode(Mode::FORWARD);
-        //         //     if abnormal_mode_nodes_count > (active_nodes_count / 5)
-        //         //         || active_nodes_count == 0
-        //         //     {
-        //         //         info!(target: "sync", "Abnormal status, reseting network...");
-        //         //         reset();
-
-        //         //         SyncStorage::clear_imported_block_hashes();
-        //         //         SyncStorage::clear_staged_blocks();
-        //         //         SyncStorage::set_max_staged_block_number(0);
-        //         //     }
-        //         // }
-        //         // ------
-        //         // FIX: abnormal reset will be triggered in chain reorg.
-        //         //   block_number_now is the local best block
-        //         //   network_best_block_number is the network best block
-        //         //   block_number_last_time is the local best block set last time where these codes are executed
-        //         //   when doing a deep chain reorg, if the BACKWARD and FORWARD syncing can't finish within one data batch, block_number_now acctually won't change
-        //         //   so we will have block_number_now == block_number_last_time, and block_number_now smaller than network_best_block_number.
-        //         //   This condition triggers reset but it's not abnormal.
-        //         // PoC disabled it. We should fix it.
-        //         // ------
-
-        //         SyncStorage::set_synced_block_number_last_time(block_number_now);
-        //         SyncStorage::set_sync_speed(sync_speed as u16);
-
-        //         if SyncStorage::get_network_best_block_number()
-        //             <= SyncStorage::get_synced_block_number()
-        //         {
-        //             // full synced
-        //             SyncStorage::clear_staged_blocks();
-        //         }
-
-        //         Ok(())
-        //     })
-        //     .map_err(|e| error!("interval errored; err={:?}", e));
-        // executor.spawn(statics_task);
-    }
-
-    fn handle(node: &mut Node, req: ChannelBuffer) {
-        // if node.state_code & HANDSHAKEDONE.value() != HANDSHAKEDONE.value() {
-        //     return;
-        // }
-
-        // match VERSION::from(req.head.ver) {
-        //     VERSION::V0 => {
-        //         trace!(target: "sync", "version {0} module {1} action{2}",
-        //             req.head.ver,
-        //             req.head.ctrl,
-        //             req.head.action
-        //         );
-        //         match ACTION::from(req.head.action) {
-        //             ACTION::STATUSREQ => {
-        //                 status::receive_req(node);
-        //             }
-        //             ACTION::STATUSRES => {
-        //                 status::receive_res(node, req);
-        //             }
-        //             ACTION::HEADERSREQ => {
-        //                 headers::handle_blocks_headers_req(node, req);
-        //             }
-        //             ACTION::HEADERSRES => {
-        //                 headers::handle_blocks_headers_res(node, req);
-        //             }
-        //             ACTION::BODIESREQ => {
-        //                 bodies::receive_req(node, req);
-        //             }
-        //             ACTION::BODIESRES => {
-        //                 bodies::receive_res(node, req);
-        //             }
-        //             ACTION::BROADCASTTX => {
-        //                 broadcast::receive_tx(node, req);
-        //             }
-        //             ACTION::BROADCASTBLOCK => {
-        //                 broadcast::receive_block(node, req);
-        //             }
-        //             _ => {
-        //                 trace!(target: "sync", "UNKNOWN received.");
-        //             }
-        //         }
-        //     }
-        //     VERSION::V1 => {
-        //         trace!(target: "sync", "Ver 1 package received.");
-        //     }
-        // };
-    }
-
-    fn disable() {
-        //SyncStorage::reset();
-    }
-}
-=======
-const HEADERS_STEP: u32 = 64;
 const MAX_TX_CACHE: usize = 20480;
 const MAX_BLOCK_CACHE: usize = 32;
->>>>>>> 6c28a4a7
 
 pub struct Sync {
     config: Arc<Config>,
@@ -378,14 +97,10 @@
     runtime: Arc<Runtime>,
     p2p: Arc<Mgr>,
 
-<<<<<<< HEAD
     // TODO: avoid the same type req to one node
     //    working_nodes : Arc<RwLock<HashSet<u64>>>,
+    /// collection of sent wrappers
     wrappers: Arc<RwLock<BTreeMap<u64, Wrapper>>>,
-=======
-    /// collection of sent headers
-    headers: Arc<RwLock<BTreeMap<u64, HeadersWrapper>>>,
->>>>>>> 6c28a4a7
 
     /// network best td
     td: Arc<RwLock<U256>>,
@@ -394,7 +109,7 @@
     cached_tx_hashes: Arc<RwLock<LruCache<H256, u8>>>,
 
     /// cache block hash which has been committed and broadcasted
-    cached_block_hashes:  Arc<RwLock<LruCache<H256, u8>>>  
+    cached_block_hashes: Arc<RwLock<LruCache<H256, u8>>>,
 }
 
 impl Sync {
@@ -567,14 +282,9 @@
     hash: u64,
     cb: ChannelBuffer,
     nodes: Arc<RwLock<HashMap<u64, Node>>>,
-<<<<<<< HEAD
     ws: Arc<RwLock<BTreeMap<u64, Wrapper>>>,
 )
 {
-=======
-    hws: Arc<RwLock<BTreeMap<u64, HeadersWrapper>>>,
-){
->>>>>>> 6c28a4a7
     match ACTION::from(cb.head.action) {
         ACTION::STATUSREQ => {
             if cb.head.len != 0 {
