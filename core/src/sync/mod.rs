/*******************************************************************************
 * Copyright (c) 2018-2019 Aion foundation.
 *
 *     This file is part of the aion network project.
 *
 *     The aion network project is free software: you can redistribute it
 *     and/or modify it under the terms of the GNU General Public License
 *     as published by the Free Software Foundation, either version 3 of
 *     the License, or any later version.
 *
 *     The aion network project is distributed in the hope that it will
 *     be useful, but WITHOUT ANY WARRANTY; without even the implied
 *     warranty of MERCHANTABILITY or FITNESS FOR A PARTICULAR PURPOSE.
 *     See the GNU General Public License for more details.
 *
 *     You should have received a copy of the GNU General Public License
 *     along with the aion network project source files.
 *     If not, see <https://www.gnu.org/licenses/>.
 *
 ******************************************************************************/

mod handler;
mod route;
mod wrappers;
mod node_info;
#[cfg(test)]
mod test;

use std::sync::{Arc, Mutex, RwLock};
use std::time::Duration;
use std::time::Instant;
use itertools::Itertools;
// use std::time::SystemTime;
use std::collections::{HashMap, VecDeque};
use std::thread;
use client::BlockChainClient;
// use client::BlockId;
// use client::BlockStatus;
use client::ChainNotify;
// use transaction::UnverifiedTransaction;
use aion_types::{H256,U256};
use futures::Future;
use futures::Stream;
use lru_cache::LruCache;
use tokio::runtime::Runtime;
use tokio::timer::Interval;
//use bytes::BufMut;
//use byteorder::{BigEndian,ByteOrder};

use p2p::ChannelBuffer;
use p2p::Config;
use p2p::Mgr;
use p2p::Callable;
use sync::route::VERSION;
use sync::route::MODULE;
use sync::route::ACTION;
use sync::handler::status;
use sync::handler::bodies;
use sync::handler::headers;
// use sync::handler::broadcast;
// use sync::handler::import;
use sync::wrappers::{HeaderWrapper, BlockWrapper};
use sync::node_info::NodeInfo;

const _HEADERS_CAPACITY: u64 = 256;
const _STATUS_REQ_INTERVAL: u64 = 2;
const _BLOCKS_BODIES_REQ_INTERVAL: u64 = 50;
const _BLOCKS_IMPORT_INTERVAL: u64 = 50;
const _BROADCAST_TRANSACTIONS_INTERVAL: u64 = 50;
const INTERVAL_STATUS: u64 = 5000;
<<<<<<< HEAD
// const INTERVAL_HEADERS: u64 = 2;
// const INTERVAL_BODIES: u64 = 2;
const INTERVAL_STATISICS: u64 = 5;
=======
>>>>>>> 4ad6e0bc

const MAX_TX_CACHE: usize = 20480;
const MAX_BLOCK_CACHE: usize = 32;

pub struct Sync {
    _config: Arc<Config>,
    client: Arc<BlockChainClient>,
    runtime: Arc<Runtime>,
    p2p: Mgr,

    /// collection of headers wrappers
    headers: Mutex<VecDeque<HeaderWrapper>>,

    /// collection of blocks wrappers
    _blocks: Mutex<VecDeque<BlockWrapper>>,

    /// active nodes info
    node_info: Arc<RwLock<HashMap<u64, NodeInfo>>>,

    /// local best td
    _local_best_td: Arc<RwLock<U256>>,

    /// local best block number
    _local_best_block_number: Arc<RwLock<u64>>,

    /// network best td
    _network_best_td: Arc<RwLock<U256>>,

    /// network best block number
    _network_best_block_number: Arc<RwLock<u64>>,

    /// cache block hashes which have been downloaded
    cached_downloaded_block_hashes: Arc<Mutex<LruCache<H256, u8>>>,

    /// cache block hashes which have been imported
    cached_imported_block_hashes: Arc<Mutex<LruCache<H256, u8>>>,

    /// cache tx hash which has been stored and broadcasted
    _cached_tx_hashes: Arc<Mutex<LruCache<H256, u8>>>,

    /// cache block hash which has been committed and broadcasted
    _cached_block_hashes: Arc<Mutex<LruCache<H256, u8>>>,
}

impl Sync {
    pub fn new(config: Config, client: Arc<BlockChainClient>) -> Sync {
        let local_best_td: U256 = client.chain_info().total_difficulty;
        let local_best_block_number: u64 = client.chain_info().best_block_number;
        let config = Arc::new(config);

        let mut token_rules: Vec<[u32; 2]> = vec![];
        token_rules.push([
            ((VERSION::V0.value() as u32) << 16)
                + ((MODULE::SYNC.value() as u32) << 8)
                + ACTION::STATUSREQ.value() as u32,
            ((VERSION::V0.value() as u32) << 16)
                + ((MODULE::SYNC.value() as u32) << 8)
                + ACTION::STATUSRES.value() as u32,
        ]);
        token_rules.push([
            ((VERSION::V0.value() as u32) << 16)
                + ((MODULE::SYNC.value() as u32) << 8)
                + ACTION::HEADERSREQ.value() as u32,
            ((VERSION::V0.value() as u32) << 16)
                + ((MODULE::SYNC.value() as u32) << 8)
                + ACTION::HEADERSRES.value() as u32,
        ]);
        token_rules.push([
            ((VERSION::V0.value() as u32) << 16)
                + ((MODULE::SYNC.value() as u32) << 8)
                + ACTION::BODIESREQ.value() as u32,
            ((VERSION::V0.value() as u32) << 16)
                + ((MODULE::SYNC.value() as u32) << 8)
                + ACTION::BODIESRES.value() as u32,
        ]);

        Sync {
            _config: config.clone(),
            client,
            p2p: Mgr::new(config, token_rules),
            runtime: Arc::new(Runtime::new().expect("tokio runtime")),
            headers: Mutex::new(VecDeque::new()),
            _blocks: Mutex::new(VecDeque::new()),
            node_info: Arc::new(RwLock::new(HashMap::new())),
            _local_best_td: Arc::new(RwLock::new(local_best_td)),
            _local_best_block_number: Arc::new(RwLock::new(local_best_block_number)),
            _network_best_td: Arc::new(RwLock::new(local_best_td)),
            _network_best_block_number: Arc::new(RwLock::new(local_best_block_number)),
            cached_downloaded_block_hashes: Arc::new(Mutex::new(LruCache::new(MAX_BLOCK_CACHE))),
            cached_imported_block_hashes: Arc::new(Mutex::new(LruCache::new(MAX_BLOCK_CACHE))),
            _cached_tx_hashes: Arc::new(Mutex::new(LruCache::new(MAX_TX_CACHE))),
            _cached_block_hashes: Arc::new(Mutex::new(LruCache::new(MAX_BLOCK_CACHE))),
        }
    }

    pub fn run(&self, sync: Arc<Sync>) {
        // counters
        let runtime = self.runtime.clone();
        let executor = Arc::new(runtime.executor());

        // init p2p;
        let p2p = &self.p2p.clone();
        let mut p2p_0 = p2p.clone();
        thread::spawn(move || {
            p2p_0.run(sync.clone());
        });

        // interval statics
        let node_info = self.node_info.clone();
        let executor_statics = executor.clone();
        let p2p_statics = p2p.clone();
        executor_statics.spawn(
             Interval::new(
                 Instant::now(),
                 Duration::from_secs(INTERVAL_STATISICS)
             ).for_each(move |_| {
                 let (total_len,mut active_nodes) = p2p_statics.get_statics_info();
                 {
                     let active_len = active_nodes.len();
                     info!(target: "sync", "total/active {}/{}", total_len, active_len);

                     info!(target: "sync", "{:-^127}", "");
                     info!(target: "sync", "              td         bn          bh                    addr                 rev      conn  seed");
                     info!(target: "sync", "{:-^127}", "");

                     if active_len > 0 {
                         if let Ok(nodes) = node_info.read()
                             {
                                 for (hash, info) in nodes.iter()
                                     .sorted_by(|a, b|
                                         if a.1.total_difficulty != b.1.total_difficulty {
                                             b.1.total_difficulty.cmp(&a.1.total_difficulty)
                                         } else {
                                             b.1.block_number.cmp(&a.1.block_number)
                                         })
                                     .iter()
                                {
                                     if let Some((addr, revision, connection, seed)) = active_nodes.remove(*hash) {
                                         info!(target: "sync",
                                               "{:>18}{:>11}{:>12}{:>24}{:>20}{:>10}{:>6}",
                                               info.total_difficulty,
                                               info.block_number,
                                               format!("{}", info.block_hash),
                                               addr,
                                               revision,
                                               connection,
                                               seed
                                         );
                                     }
                                 }
                             }
                         for (_hash,(addr,revision,connection,seed)) in active_nodes{
                             info!(target: "sync",
                                   "{:>18}{:>11}{:>12}{:>24}{:>20}{:>10}{:>6}",
                                   0,
                                   0,
                                   0,
                                   addr,
                                   revision,
                                   connection,
                                   seed
                             );
                         }
                     }

                     info!(target: "sync", "{:-^127}", "");
                 }

                 Ok(())
             }).map_err(|err| error!(target: "sync", "executor statics: {:?}", err))
         );

        // interval status
        let p2p_1 = p2p.clone();
        let node_info = self.node_info.clone();
        let executor_status = executor.clone();
        executor_status.spawn(
            Interval::new(Instant::now(), Duration::from_millis(INTERVAL_STATUS))
                .for_each(move |_| {
                    status::send_random(p2p_1.clone(), node_info.clone());
                    Ok(())
                })
                .map_err(|err| error!(target: "sync", "executor status: {:?}", err)),
        );

        //        let executor_headers = executor.clone();
        //        let queue1 = self.queue.clone();
        //        let client = self.client.clone();
        //        let synced_number = self.cached_synced_block_num.clone();
        //        let p2p_2 = p2p.clone();
        //        executor_headers.spawn(
        //            Interval::new(Instant::now(), Duration::from_secs(INTERVAL_HEADERS))
        //                .for_each(move |_| {
        //                    // make it constant
        //                    let chain_info = client.chain_info();
        //                    if let Ok(start) = synced_number.read() {
        //                        headers::send(p2p_2.clone(), *start, &chain_info, queue1.clone());
        //                    }
        //                    //                     p2p.get_node_by_td(10);
        //                    Ok(())
        //                })
        //                .map_err(|err| error!(target: "sync", "executor headers: {:?}", err)),
        //        );

        //        let executor_bodies = executor.clone();
        //        let queue2 = self.queue.clone();
        //        let p2p_3 = p2p.clone();
        //        executor_bodies.spawn(
        //            Interval::new(Instant::now(), Duration::from_secs(INTERVAL_BODIES))
        //                .for_each(move |_| {
        //                    if let Ok(mut queue) = queue2.try_write() {
        //                        if let Some((num, wrapper)) = queue
        //                            .clone()
        //                            .iter()
        //                            .filter(|(_, w)| {
        //                                w.with_status.value() == 0
        //                            })
        //                            .next()
        //                            {
        //                                match wrapper.with_status {
        //                                    WithStatus::GetHeader(ref hw) => {
        //                                        let mut cb = ChannelBuffer::new();
        //                                        cb.head.ver = VERSION::V0.value();
        //                                        cb.head.ctrl = MODULE::SYNC.value();
        //                                        cb.head.action = ACTION::BODIESREQ.value();
        //                                        for h in hw.clone() {
        //                                            let rlp = UntrustedRlp::new(&h);
        //                                            let header: Header =
        //                                                rlp.as_val().expect("should not be err");
        //                                            cb.body.put_slice(&header.hash());
        //                                        }
        //                                        cb.head.len = cb.body.len() as u32;
        //                                        p2p_3.send(p2p_3.clone(), num.clone(), cb);
        //                                        if let Some(w) = queue.get_mut(num) {
        //                                            (*w).timestamp = SystemTime::now();
        //                                            (*w).with_status = WithStatus::WaitForBody(hw.clone());
        //                                        };
        //                                    }
        //                                    _ => (),
        //                                };
        //                            }
        //                    }
        //                    Ok(())
        //                })
        //                .map_err(|err| error!(target: "sync", "executor bodies: {:?}", err)),
        //        );

        //        let executor_import = executor.clone();
        //        executor_bodies.spawn(
        //            Interval::new(Instant::now(), Duration::from_secs(INTERVAL_BODIES))
        //                .for_each(move |_| {
        //                    if let Ok(mut queue) = queue2.try_write(){
        //                        if let Some((num,wrapper)) = queue.clone()
        //                            .iter()
        //                            .filter(|(_,w)| match w.with_status { WithStatus::GetHeader(_) => true, _ => false })
        //                            .next()
        //                            {
        //                                match wrapper.with_status {
        //                                    WithStatus::GetHeader(ref hw) => {
        //                                        let mut cb = ChannelBuffer::new();
        //                                        cb.head.ver = VERSION::V0.value();
        //                                        cb.head.ctrl = MODULE::SYNC.value();
        //                                        cb.head.action = ACTION::BODIESREQ.value();
        //                                        for h in hw.clone() {
        //                                            let rlp = UntrustedRlp::new(&h);
        //                                            let header:Header = rlp.as_val().expect("should not be err");
        //                                            cb.body.put_slice(&header.hash());
        //                                        }
        //                                        cb.head.len = cb.body.len() as u32;
        //                                        send(num,cb,nodes_bodies.clone());
        //                                        if let Some(w) =queue.get_mut(num){
        //                                            (*w).timestamp = SystemTime::now();
        //                                            (*w).with_status = WithStatus::WaitForBody(hw.clone());
        //                                        };
        //                                    }
        //                                    _ => ()
        //                                };
        //                            }
        //                    }
        //                    Ok(())
        //                })
        //                .map_err(|err| error!(target: "sync", "executor status: {:?}", err)),
        //        );
    }

    pub fn shutdown(&self) {
        &self.p2p.shutdown();
        //        let runtime = self.runtime.clone();
        //        runtime.shutdown_now();
    }
}

pub trait SyncProvider: Send + ::std::marker::Sync {
    // /// Get sync status
    // fn status(&self) -> SyncStatus;

    // /// Get peers information
    // fn peers(&self) -> Vec<PeerInfo>;

    /// Get the enode if available.
    fn enode(&self) -> Option<String>;

    // /// Returns propagation count for pending transactions.
    // fn transactions_stats(&self) -> BTreeMap<H256, TransactionStats>;

    // /// Get active nodes
    // fn active(&self) -> Vec<ActivePeerInfo>;
}

impl SyncProvider for Sync {
    // /// Get sync status
    // fn status(&self) -> SyncStatus {
    //     // TODO:  only set start_block_number/highest_block_number.
    //     SyncStatus {
    //         state: SyncState::Idle,
    //         protocol_version: 0,
    //         network_id: 256,
    //         start_block_number: self.client.chain_info().best_block_number,
    //         last_imported_block_number: None,
    //         highest_block_number: match self.network_best_block_number.read() {
    //             Ok(number) => Some(*number),
    //             Err(_) => None,
    //         },
    //         blocks_received: 0,
    //         blocks_total: 0,
    //         //num_peers: { get_nodes_count(ALIVE.value()) },
    //         num_peers: 0,
    //         num_active_peers: 0,
    //     }
    // }

    // /// Get sync peers
    // fn peers(&self) -> Vec<PeerInfo> {
    // let mut peer_info_list = Vec::new();
    // let peer_nodes = get_all_nodes();
    // for peer in peer_nodes.iter() {
    //     let peer_info = PeerInfo {
    //         id: Some(peer.get_node_id()),
    //     };
    //     peer_info_list.push(peer_info);
    // }
    // peer_info_list
    //     Vec::new()
    // }

    fn enode(&self) -> Option<String> {
        // Some(get_local_node().get_node_id())
        None
    }

    // fn transactions_stats(&self) -> BTreeMap<H256, TransactionStats> { BTreeMap::new() }

    // fn active(&self) -> Vec<ActivePeerInfo> {
    // let nodes = &self.p2p.get_active_nodes();
    // nodes
    //     .into_iter()
    //     .map(|node| {
    //         ActivePeerInfo {
    //             highest_block_number: node.block_num,
    //             id: node.id.to_hex(),
    //             ip: node.addr.ip.to_hex(),
    //         }
    //     })
    //     .collect()
    //     vec![]
    // }
}

impl ChainNotify for Sync {
    fn new_blocks(
        &self,
        _imported: Vec<H256>,
        _invalid: Vec<H256>,
        _enacted: Vec<H256>,
        _retracted: Vec<H256>,
        _sealed: Vec<H256>,
        _proposed: Vec<Vec<u8>>,
        _duration: u64,
    )
    {
        // if get_all_nodes_count() == 0 {
        //     return;
        // }

        // if !imported.is_empty() {
        //     let client = self.client.clone();
        //     let chain_info = client.chain_info();
        //     let min_imported_block_number = chain_info.best_block_number + 1;
        //     let mut max_imported_block_number = 0;
        //     for hash in imported.iter() {
        //         let block_id = BlockId::Hash(*hash);
        //         if client.block_status(block_id) == BlockStatus::InChain {
        //             if let Some(block_number) = client.block_number(block_id) {
        //                 if max_imported_block_number < block_number {
        //                     max_imported_block_number = block_number;
        //                 }
        //             }
        //         }
        //     }

        //     // The imported blocks are not new or not yet in chain. Do not notify in this case.
        //     if max_imported_block_number < min_imported_block_number {
        //         return;
        //     }

        //     let synced_block_number = chain_info.best_block_number;
        //     if max_imported_block_number <= synced_block_number {
        //         let mut hashes = Vec::new();
        //         for block_number in max_imported_block_number..synced_block_number + 1 {
        //             let block_id = BlockId::Number(block_number);
        //             if let Some(block_hash) = client.block_hash(block_id) {
        //                 hashes.push(block_hash);
        //             }
        //         }
        //         if hashes.len() > 0 {
        //             SyncStorage::remove_imported_block_hashes(hashes);
        //         }
        //     }

        //     SyncStorage::set_synced_block_number(max_imported_block_number);

        //     for block_number in min_imported_block_number..max_imported_block_number + 1 {
        //         let block_id = BlockId::Number(block_number);
        //         if let Some(blk) = client.block(block_id) {
        //             let block_hash = blk.hash();
        //             // import::import_staged_blocks(&block_hash);
        //             if let Some(time) = SyncStorage::get_requested_time(&block_hash) {
        //                 info!(target: "sync",
        //                     "New block #{} {}, with {} txs added in chain, time elapsed: {:?}.",
        //                     block_number, block_hash, blk.transactions_count(), SystemTime::now().duration_since(time).expect("importing duration"));
        //             }
        //         }
        //     }
        // }

        // if enacted.is_empty() {
        //     for hash in enacted.iter() {
        //         debug!(target: "sync", "enacted hash: {:?}", hash);
        //         // import::import_staged_blocks(&hash);
        //     }
        // }

        // if !sealed.is_empty() {
        //     debug!(target: "sync", "Propagating blocks...");
        //     SyncStorage::insert_imported_block_hashes(sealed.clone());
        //     // broadcast::propagate_blocks(sealed.index(0), SyncStorage::get_block_chain());
        // }
    }

    fn start(&self) {
        info!(target: "sync", "starting...");
    }

    fn stop(&self) {
        info!(target: "sync", "stopping...");
    }

    fn broadcast(&self, _message: Vec<u8>) {}

    fn transactions_received(&self, _transactions: &[Vec<u8>]) {
        // if transactions.len() == 1 {
        //     let transaction_rlp = transactions[0].clone();
        //     if let Ok(tx) = UntrustedRlp::new(&transaction_rlp).as_val() {
        //         let transaction: UnverifiedTransaction = tx;
        //         let hash = transaction.hash();
        //         let sent_transaction_hashes_mutex = SyncStorage::get_sent_transaction_hashes();
        //         let mut lock = sent_transaction_hashes_mutex.lock();

        //         if let Ok(ref mut sent_transaction_hashes) = lock {
        //             if !sent_transaction_hashes.contains_key(hash) {
        //                 sent_transaction_hashes.insert(hash.clone(), 0);
        //                 SyncStorage::insert_received_transaction(transaction_rlp);
        //             }
        //         }
        //     }
        // }
    }
}

impl Callable for Sync {
    fn handle(&self, hash: u64, cb: ChannelBuffer) {
        let p2p = self.p2p.clone();
        match ACTION::from(cb.head.action) {
            ACTION::STATUSREQ => {
                if cb.head.len != 0 {
                    // TODO: kill the node
                }
                let chain_info = &self.client.chain_info();
                status::receive_req(p2p, chain_info, hash)
            }
            ACTION::STATUSRES => {
                let chain_info = &self.client.chain_info();
                let node_info = self.node_info.clone();
                status::receive_res(p2p, chain_info, node_info, hash, cb)
            }
            ACTION::HEADERSREQ => {
                let client = self.client.clone();
                headers::receive_req(p2p, hash, client, cb)
            }
            ACTION::HEADERSRES => {
                let downloaded_hashes = self.cached_downloaded_block_hashes.clone();
                let imported_hashes = self.cached_imported_block_hashes.clone();
                headers::receive_res(
                    p2p,
                    hash,
                    cb,
                    &self.headers,
                    downloaded_hashes,
                    imported_hashes,
                )
            }
            ACTION::BODIESREQ => {
                let client = self.client.clone();
                bodies::receive_req(p2p, hash, client, cb)
            }
            ACTION::BODIESRES => {
                // let blocks = self.blocks.clone();
                let chain_info = self.client.chain_info();
                let downloaded_hashes = self.cached_downloaded_block_hashes.clone();
                bodies::receive_res(p2p, hash, cb, chain_info, downloaded_hashes)
            }
            ACTION::BROADCASTTX => (),
            ACTION::BROADCASTBLOCK => (),
            // TODO: kill the node
            ACTION::UNKNOWN => (),
        };
    }

    fn disconnect(&self, hash: u64) {
        if let Ok(mut node_info) = self.node_info.write() {
            node_info.remove(&hash);
        }

        // TODO-SYNC: remove downloaded headers with given node hash
        // if let Ok(mut headers) = self.headers.write() {
        //     headers.remove(&hash);
        // }
    }
}<|MERGE_RESOLUTION|>--- conflicted
+++ resolved
@@ -68,12 +68,9 @@
 const _BLOCKS_IMPORT_INTERVAL: u64 = 50;
 const _BROADCAST_TRANSACTIONS_INTERVAL: u64 = 50;
 const INTERVAL_STATUS: u64 = 5000;
-<<<<<<< HEAD
 // const INTERVAL_HEADERS: u64 = 2;
 // const INTERVAL_BODIES: u64 = 2;
 const INTERVAL_STATISICS: u64 = 5;
-=======
->>>>>>> 4ad6e0bc
 
 const MAX_TX_CACHE: usize = 20480;
 const MAX_BLOCK_CACHE: usize = 32;
