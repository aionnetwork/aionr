--- conflicted
+++ resolved
@@ -22,10 +22,7 @@
 
 //! Transaction Execution environment.
 use std::sync::{Arc, Mutex};
-<<<<<<< HEAD
-=======
 use std::collections::HashSet;
->>>>>>> 15443f8a
 use blake2b::{blake2b};
 use aion_types::{H256, U256, U512, Address};
 #[cfg(test)]
@@ -191,8 +188,8 @@
     pub fn transact_bulk(
         &'a mut self,
         txs: &[SignedTransaction],
-        check_nonce: bool,
-        is_local_call: bool,
+        _check_nonce: bool,
+        _is_local_call: bool,
     ) -> Vec<Result<Executed, ExecutionError>>
     {
         let mut vm_params = Vec::new();
@@ -224,10 +221,10 @@
 
             // 2.2 Gas limit should not exceed the maximum gas limit depending on
             // the transaction's action type
-            let max_gas_limit: U256 = match t.action {
-                Action::Create => GAS_CREATE_MAX,
-                Action::Call(_) => GAS_CALL_MAX,
-            };
+            // let max_gas_limit: U256 = match t.action {
+            //     Action::Create => GAS_CREATE_MAX,
+            //     Action::Call(_) => GAS_CALL_MAX,
+            // };
 
             // Don't check max gas limit for local call.
             // Local node has the right (and is free) to execute "big" calls with its own resources.
@@ -282,13 +279,9 @@
                         call_type: CallType::None,
                         transaction_hash: t.hash(),
                         original_transaction_hash: t.hash(),
-<<<<<<< HEAD
                         nonce: nonce.low_u64(),
                         static_flag: false,
                         params_type: vms::ParamsType::Embedded
-=======
-                        nonce: t.nonce.low_u64(),
->>>>>>> 15443f8a
                     }
                 }
                 Action::Call(ref address) => {
@@ -311,13 +304,9 @@
                         call_type: call_type,
                         transaction_hash: t.hash(),
                         original_transaction_hash: t.hash(),
-<<<<<<< HEAD
                         nonce: nonce.low_u64(),
                         params_type: vms::ParamsType::Embedded,
                         static_flag: false,
-=======
-                        nonce: t.nonce.low_u64(),
->>>>>>> 15443f8a
                     }
                 }
             };
@@ -729,7 +718,6 @@
         return res;
     }
 
-<<<<<<< HEAD
     pub fn create_avm(
         &mut self,
         params: Vec<ActionParams>,
@@ -745,8 +733,6 @@
         res
     }
 
-=======
->>>>>>> 15443f8a
     pub fn call_avm(
         &mut self,
         params: Vec<ActionParams>,
