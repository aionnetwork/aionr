--- conflicted
+++ resolved
@@ -222,8 +222,8 @@
                         code: Some(Arc::new(t.data.clone())),
                         data: None,
                         call_type: CallType::None,
-                        transaction_hash: t.hash(),
-                        original_transaction_hash: t.hash(),
+                        transaction_hash: t.hash().to_owned(),
+                        original_transaction_hash: t.hash().to_owned(),
                         nonce: nonce.low_u64(),
                         static_flag: false,
                         params_type: ParamsType::Embedded,
@@ -247,8 +247,8 @@
                         code_hash: Some(self.state.code_hash(address).unwrap()),
                         data: Some(t.data.clone()),
                         call_type,
-                        transaction_hash: t.hash(),
-                        original_transaction_hash: t.hash(),
+                        transaction_hash: t.hash().to_owned(),
+                        original_transaction_hash: t.hash().to_owned(),
                         nonce: nonce.low_u64(),
                         params_type: ParamsType::Embedded,
                         static_flag: false,
@@ -430,16 +430,10 @@
                     data: None,
                     call_type: CallType::None,
                     static_flag: false,
-<<<<<<< HEAD
-                    params_type: vms::ParamsType::Embedded,
+                    params_type: ParamsType::Embedded,
                     transaction_hash: t.hash().clone(),
                     original_transaction_hash: t.hash().clone(),
-=======
-                    params_type: ParamsType::Embedded,
-                    transaction_hash: t.hash(),
-                    original_transaction_hash: t.hash(),
                     nonce: t.nonce.low_u64(),
->>>>>>> 12c2d183
                 };
                 self.create(params, &mut substate)
             }
@@ -457,16 +451,10 @@
                     data: Some(t.data.clone()),
                     call_type: CallType::Call,
                     static_flag: false,
-<<<<<<< HEAD
-                    params_type: vms::ParamsType::Separate,
+                    params_type: ParamsType::Separate,
                     transaction_hash: t.hash().clone(),
                     original_transaction_hash: t.hash().clone(),
-=======
-                    params_type: ParamsType::Separate,
-                    transaction_hash: t.hash(),
-                    original_transaction_hash: t.hash(),
                     nonce: t.nonce.low_u64(),
->>>>>>> 12c2d183
                 };
                 self.call(params, &mut substate)
             }
