/*******************************************************************************
 * Copyright (c) 2015-2018 Parity Technologies (UK) Ltd.
 * Copyright (c) 2018-2019 Aion foundation.
 *
 *     This file is part of the aion network project.
 *
 *     The aion network project is free software: you can redistribute it
 *     and/or modify it under the terms of the GNU General Public License
 *     as published by the Free Software Foundation, either version 3 of
 *     the License, or any later version.
 *
 *     The aion network project is distributed in the hope that it will
 *     be useful, but WITHOUT ANY WARRANTY; without even the implied
 *     warranty of MERCHANTABILITY or FITNESS FOR A PARTICULAR PURPOSE.
 *     See the GNU General Public License for more details.
 *
 *     You should have received a copy of the GNU General Public License
 *     along with the aion network project source files.
 *     If not, see <https://www.gnu.org/licenses/>.
 *
 ******************************************************************************/

//! Transaction data structure.

use super::error::Error as TxError;
use aion_types::{to_u256, Address, Ed25519Public, H256, U256};
use blake2b::blake2b;
use heapsize::HeapSizeOf;
use key::{
    self, public_to_address_ed25519, recover_ed25519, Ed25519Signature,
};
#[cfg(test)]
use key::{sign_ed25519, Ed25519Secret};
use rlp::{self, DecoderError, Encodable, RlpStream, UntrustedRlp};
use std::ops::Deref;
use vms::constants::{
    GAS_CALL_MAX, GAS_CALL_MIN, GAS_CREATE_MAX, GAS_CREATE_MIN, GAS_TX_DATA_NONZERO,
    GAS_TX_DATA_ZERO,
};

#[cfg(test)]
use acore_bytes::i64_to_bytes;
#[cfg(test)]
use trace_time::to_epoch_micro;

type Bytes = Vec<u8>;
type BlockNumber = u64;

/// Fake address for unsigned transactions as defined by EIP-86.
pub const UNSIGNED_SENDER: Address = H256([0xff; 32]);

/// System sender address for internal state updates.
pub const SYSTEM_ADDRESS: Address = H256([
    0xff, 0xff, 0xff, 0xff, 0xff, 0xff, 0xff, 0xff, 0xff, 0xff, 0xff, 0xff, 0xff, 0xff, 0xff, 0xff,
    0xff, 0xff, 0xff, 0xff, 0xff, 0xff, 0xff, 0xff, 0xff, 0xff, 0xff, 0xff, 0xff, 0xff, 0xff, 0xfe,
]);

pub const DEFAULT_TRANSACTION_TYPE: U256 = U256([1, 0, 0, 0]);
pub const AVM_CREATION_TYPE: U256 = U256([2, 0, 0, 0]);

pub const BEACON_HASH_EXTENSION: u8 = 1;

/// Transaction action type.
#[derive(Debug, Clone, PartialEq, Eq)]
pub enum Action {
    /// Create creates new contract.
    Create,
    /// Calls contract at given address.
    /// In the case of a transfer, this is the receiver's address.'
    Call(Address),
}

impl Default for Action {
    fn default() -> Action { Action::Create }
}

impl rlp::Decodable for Action {
    fn decode(rlp: &UntrustedRlp) -> Result<Self, DecoderError> {
        if rlp.is_empty() {
            Ok(Action::Create)
        } else {
            Ok(Action::Call(rlp.as_val()?))
        }
    }
}

impl rlp::Encodable for Action {
    fn rlp_append(&self, s: &mut RlpStream) {
        match *self {
            Action::Create => s.append_internal(&""),
            Action::Call(ref addr) => s.append_internal(addr),
        };
    }
}

/// Transaction activation condition.
#[derive(Debug, Clone, PartialEq, Eq)]
pub enum Condition {
    /// Valid at this block number or later.
    Number(BlockNumber),
    /// Valid at this unix time or later.
    Timestamp(u64),
}

/// A set of information describing an externally-originating message call
/// or contract creation operation.
#[derive(Default, Debug, Clone, PartialEq, Eq)]
pub struct Transaction {
    /// Nonce.
    pub nonce: U256,
    pub nonce_bytes: Bytes,
    /// Gas price.
    pub gas_price: U256,
    pub gas_price_bytes: Bytes,
    /// Gas paid up front for transaction execution.
    pub gas: U256,
    pub gas_bytes: Bytes,
    /// Action, can be either call or contract create.
    pub action: Action,
    /// Transfered value.
    pub value: U256,
    pub value_bytes: Bytes,
    /// Transaction data.
    pub data: Bytes,
    /// Transaction Type.
    pub transaction_type: U256,
    /// Extension data
    pub beacon: Option<H256>,
}

impl Transaction {
    pub fn new(
        nonce: U256,
        gas_price: U256,
        gas: U256,
        action: Action,
        value: U256,
        data: Bytes,
        tx_type: U256,
        beacon: Option<H256>,
    ) -> Transaction
    {
        Transaction {
            nonce,
            nonce_bytes: Bytes::new(),
            gas_price,
            gas_price_bytes: Bytes::new(),
            gas,
            gas_bytes: Bytes::new(),
            action,
            value,
            value_bytes: Bytes::new(),
            data,
            transaction_type: tx_type,
            beacon,
        }
    }

    /// Append object with a without signature into RLP stream
    pub fn rlp_append_unsigned_transaction(&self, s: &mut RlpStream, timestamp: &Bytes) {
        if self.beacon.is_some() {
            s.begin_list(10);
        } else {
            s.begin_list(8);
        }
        if self.nonce_bytes.is_empty() {
            s.append(&self.nonce);
        } else {
            s.append(&self.nonce_bytes);
        }
        s.append(&self.action);
        if self.value_bytes.is_empty() {
            s.append(&self.value);
        } else {
            s.append(&self.value_bytes);
        }
        s.append(&self.data);
        s.append(timestamp);
        if self.gas_bytes.is_empty() {
            encode_long(&self.gas, s);
        } else {
            s.append(&self.gas_bytes);
        }
        if self.gas_price_bytes.is_empty() {
            encode_long(&self.gas_price, s);
        } else {
            s.append(&self.gas_price_bytes);
        }
        s.append(&self.transaction_type);
        if let Some(ref hash) = &self.beacon {
            s.append(&BEACON_HASH_EXTENSION);
            s.append(hash);
        }
    }
}

impl HeapSizeOf for Transaction {
    fn heap_size_of_children(&self) -> usize { self.data.heap_size_of_children() }
}

impl Transaction {
    /// The message hash of the transaction.
    pub fn hash(&self, timestamp: &Bytes) -> H256 {
        let mut stream = RlpStream::new();
        self.rlp_append_unsigned_transaction(&mut stream, timestamp);
        blake2b(stream.as_raw())
    }

    #[cfg(test)]
    pub fn sign(self, key: &[u8]) -> SignedTransaction {
        let timestamp = i64_to_bytes(to_epoch_micro());
        //        let sig = sign_with_secret(secret_from_slice(key), &self.hash(chain_id, &timestamp))
        //            .expect("data is valid and context has signing capabilities; qed");
        let key = Ed25519Secret::from_slice(key)
            .expect("key is valid and context has signing capabilities; qed");
        let sig = sign_ed25519(&key, &self.hash(&timestamp))
            .expect("data is valid and context has signing capabilities; qed");
        SignedTransaction::new(self.with_signature(sig, timestamp.to_vec()))
            .expect("secret is valid so it's recoverable")
    }

    pub fn with_signature(self, sig: Ed25519Signature, timestamp: Bytes) -> UnverifiedTransaction {
        UnverifiedTransaction {
            unsigned: self,
            timestamp,
            sig: sig.to_vec(),
            hash: 0.into(),
        }
        .compute_hash()
    }

    /// Useful for test incorrectly signed transactions.
    #[cfg(test)]
    pub fn invalid_sign(self) -> UnverifiedTransaction {
        UnverifiedTransaction {
            unsigned: self,
            timestamp: vec![0x00; 8],
            sig: vec![0u8; 96],
            hash: 0.into(),
        }
        .compute_hash()
    }

    /// Specify the sender; this won't survive the serialize/deserialize process, but can be cloned.
    pub fn fake_sign(self, from: Address) -> SignedTransaction {
        SignedTransaction {
            transaction: UnverifiedTransaction {
                unsigned: self,
                timestamp: vec![0x00; 8],
                sig: vec![1u8; 96],
                hash: 0.into(),
            }
            .compute_hash(),
            sender: from,
            public: None,
        }
    }

    /// Get the transaction cost in gas for the given params, before the unity hard-fork.
    pub fn gas_required_before_unity(&self) -> U256 {
        match self.action {
            Action::Create => GAS_CREATE_MIN,
            Action::Call(_) => GAS_CALL_MIN,
        }
    }

    /// Get the transaction cost in gas for the given params.
    pub fn gas_required(&self) -> U256 {
        self.data.iter().fold(
            match self.action {
                Action::Create => GAS_CREATE_MIN,
                Action::Call(_) => 0.into(),
            } + GAS_CALL_MIN,
            |g, b| {
                g + match *b {
                    0 => GAS_TX_DATA_ZERO,
                    _ => GAS_TX_DATA_NONZERO,
                }
            },
        )
    }

    /// Get the max gas limit depending on the type of the transaction
    pub fn max_gas_limit(&self) -> U256 {
        match self.action {
            Action::Create => GAS_CREATE_MAX,
            Action::Call(_) => GAS_CALL_MAX,
        }
    }

    /// Check if the gas limit of the transaction is valid
    pub fn is_gas_limit_valid(&self) -> bool {
        self.gas >= self.gas_required() && self.gas <= self.max_gas_limit()
    }

    /// Set beacon hash
    fn _set_beacon(&mut self, hash: H256) { self.beacon = Some(hash) }
}

/// Signed transaction information without verified signature.
#[derive(Debug, Clone, Eq, PartialEq)]
pub struct UnverifiedTransaction {
    /// Plain Transaction.
    unsigned: Transaction,
    /// Signature
    sig: Bytes,
    /// Hash of the transaction
    hash: H256,
    /// Timestamp.
    /// It is a 8-bytes array shown the time of the transaction signed by the kernel, the unit is nanosecond.
    timestamp: Bytes,
}

impl Deref for UnverifiedTransaction {
    type Target = Transaction;

    fn deref(&self) -> &Self::Target { &self.unsigned }
}

impl rlp::Decodable for UnverifiedTransaction {
    fn decode(d: &UntrustedRlp) -> Result<Self, DecoderError> {
        let count = d.item_count()?;
        if count != 9 && count != 11 {
            return Err(DecoderError::RlpIncorrectListLen);
        }
        let hash = blake2b(d.as_raw());
        Ok(UnverifiedTransaction {
            unsigned: Transaction {
                nonce: {
                    let raw = d.val_at::<Vec<u8>>(0)?;
                    if raw.len() > 32 {
                        return Err(DecoderError::Custom("transaction nonce bytes > 32"));
                    } else {
                        U256::from_big_endian(raw.as_slice())
                    }
                },
                nonce_bytes: d.val_at(0)?,
                action: d.val_at(1)?,
                value: {
                    let raw = d.val_at::<Vec<u8>>(2)?;
                    if raw.len() > 32 {
                        return Err(DecoderError::Custom("transaction value bytes > 32"));
                    } else {
                        U256::from_big_endian(raw.as_slice())
                    }
                },
                value_bytes: d.val_at(2)?,
                data: d.val_at(3)?,
                gas: to_u256(d.val_at::<Vec<u8>>(5)?, 8),
                gas_bytes: d.val_at(5)?,
                gas_price: to_u256(d.val_at::<Vec<u8>>(6)?, 8),
                gas_price_bytes: d.val_at(6)?,
                transaction_type: {
                    let transaction_type_vec = d.val_at::<Vec<u8>>(7)?;
                    if transaction_type_vec.len() == 0 {
                        0u8.into()
                    } else {
                        transaction_type_vec[0].into()
                    }
                },
                beacon: match count {
                    9 => None,
                    11 if d.val_at::<u8>(9)? == BEACON_HASH_EXTENSION => Some(d.val_at(10)?),
                    _ => {
                        error!(target: "tx", "should not be reached!!");
                        return Err(DecoderError::RlpIncorrectListLen);
                    }
                },
            },
            timestamp: d.val_at(4)?,
            sig: d.val_at(8)?,
            hash: hash,
            //            ext_id: d.val_at(9)?,
        })
    }
}

impl rlp::Encodable for UnverifiedTransaction {
    fn rlp_append(&self, s: &mut RlpStream) { self.rlp_append_sealed_transaction(s) }
}

impl UnverifiedTransaction {
    /// Used to compute hash of created transactions
    fn compute_hash(mut self) -> UnverifiedTransaction {
        let hash = blake2b(&*self.rlp_bytes());
        self.hash = hash;
        self
    }

    /// Checks is signature is empty.
    /// unused
    pub fn is_unsigned(&self) -> bool {
        for i in &self.sig {
            if *i != 0 {
                return false;
            }
        }
        true
    }

    /// Append object with a signature into RLP stream
    fn rlp_append_sealed_transaction(&self, s: &mut RlpStream) {
        if self.beacon.is_some() {
            s.begin_list(11);
        } else {
            s.begin_list(9);
        }
        if self.nonce_bytes.is_empty() {
            s.append(&self.nonce);
        } else {
            s.append(&self.nonce_bytes);
        }
        s.append(&self.action);
        if self.value_bytes.is_empty() {
            s.append(&self.value);
        } else {
            s.append(&self.value_bytes);
        }
        s.append(&self.data);
        s.append(&self.timestamp);
        if self.gas_bytes.is_empty() {
            encode_long(&self.gas, s);
        } else {
            s.append(&self.gas_bytes);
        }
        if self.gas_price_bytes.is_empty() {
            encode_long(&self.gas_price, s);
        } else {
            s.append(&self.gas_price_bytes);
        }
        s.append(&self.transaction_type);
        s.append(&self.sig);
        if let Some(ref hash) = &self.beacon {
            s.append(&BEACON_HASH_EXTENSION);
            s.append(hash);
        }
    }

    /// Reference to unsigned part of this transaction.
    pub fn as_unsigned(&self) -> &Transaction { &self.unsigned }

    pub fn standard_v(&self) -> u8 { 0 }

    /// Construct a signature object from the sig.
    pub fn signature(&self) -> Ed25519Signature { Ed25519Signature::from(self.sig.clone()) }

    /// Get the hash of this header (blake2b of the RLP).
    pub fn hash(&self) -> &H256 { &self.hash }

    /// Get the timestamp
    pub fn timestamp(&self) -> &Bytes { &self.timestamp }

    /// Recovers the public key of the sender.
    pub fn recover_public(&self) -> Result<Ed25519Public, key::Error> {
        recover_ed25519(&self.signature(), &self.unsigned.hash(&self.timestamp))
    }

    /// Check if the transaction type is allowed
    pub fn is_allowed_type(
        &self,
        monetary_policy_update: Option<u64>,
        unity_ecvrf_seed_update: Option<u64>,
        current_blk: BlockNumber,
    ) -> Result<(), TxError>
    {
        if let Some(ref fork) = monetary_policy_update {
            if fork < &current_blk && !(self.transaction_type == AVM_CREATION_TYPE
                || self.transaction_type == DEFAULT_TRANSACTION_TYPE)
            {
<<<<<<< HEAD
                Err(TxError::InvalidTransactionType)
=======
                return Err(error::Error::InvalidTransactionType);
>>>>>>> 83bad62f
            }
        }
        if let Some(ref fork) = unity_ecvrf_seed_update {
            if fork <= &current_blk
                && self.transaction_type == DEFAULT_TRANSACTION_TYPE
                && self.action == Action::Create
            {
                return Err(error::Error::FvmDeprecated);
            }
        }

        Ok(())
    }

    /// Verify basic signature params. Does not attempt sender recovery.
    pub fn verify_basic(&self, _chain_id: Option<u64>) -> Result<(), TxError> {
        // verify nonce length
        if self.unsigned.nonce.leading_zeros() / 8 < 16 {
            return Err(TxError::InvalidNonceLength);
        }

        // verify timestamp length
        if self.timestamp.len() > 8 {
            return Err(TxError::InvalidTimestampLength);
        }

        // verify value length
        if self.unsigned.value.leading_zeros() / 8 < 16 {
            return Err(TxError::InvalidValueLength);
        }

        // verify energy
        if !self.is_gas_limit_valid() {
            return Err(TxError::InvalidTransactionGas {
                minimal: self.gas_required(),
                maximal: self.max_gas_limit(),
                got: self.gas,
            });
        }

        // verify energy price
        if self.gas_price < U256::zero() || self.gas_price.leading_zeros() / 8 < 16 {
            return Err(TxError::InvalidGasPrice);
        }

        // verify sig length
        if self.sig.len() != 96 {
            return Err(TxError::InvalidSignature(format!(
                "signature length is invalid: {}",
                self.sig.len()
            )));
        }

        Ok(())
    }
}

/// A `UnverifiedTransaction` with successfully recovered `sender`.
#[derive(Debug, Clone, Eq, PartialEq)]
pub struct SignedTransaction {
    transaction: UnverifiedTransaction,
    sender: Address,
    public: Option<Ed25519Public>,
}

impl HeapSizeOf for SignedTransaction {
    fn heap_size_of_children(&self) -> usize { self.transaction.unsigned.heap_size_of_children() }
}

impl rlp::Encodable for SignedTransaction {
    fn rlp_append(&self, s: &mut RlpStream) { self.transaction.rlp_append_sealed_transaction(s) }
}

impl Deref for SignedTransaction {
    type Target = UnverifiedTransaction;
    fn deref(&self) -> &Self::Target { &self.transaction }
}

impl From<SignedTransaction> for UnverifiedTransaction {
    fn from(tx: SignedTransaction) -> Self { tx.transaction }
}

impl SignedTransaction {
    /// Try to verify transaction and recover sender.
    pub fn new(transaction: UnverifiedTransaction) -> Result<Self, TxError> {
        let public = transaction.recover_public()?;
        let sender = public_to_address_ed25519(&public);
        Ok(SignedTransaction {
            transaction: transaction,
            sender: sender,
            public: Some(H256::from_slice(&public.0)),
        })
    }

    /// Returns transaction type.
    pub fn tx_type(&self) -> U256 { self.transaction_type }

    /// Returns transaction sender.
    pub fn sender(&self) -> &Address { &self.sender }

    /// Returns a public key of the sender.
    pub fn public_key(&self) -> Option<Ed25519Public> { self.public }

    /// Checks is signature is empty.
    /// unused
    pub fn is_unsigned(&self) -> bool { self.transaction.is_unsigned() }
}

/// Signed Transaction that is a part of canon blockchain.
#[derive(Debug, Clone, PartialEq, Eq)]
pub struct LocalizedTransaction {
    /// Signed part.
    pub signed: UnverifiedTransaction,
    /// Block number.
    pub block_number: BlockNumber,
    /// Block hash.
    pub block_hash: H256,
    /// Transaction index within block.
    pub transaction_index: usize,
    /// Cached sender
    pub cached_sender: Option<Address>,
}

impl LocalizedTransaction {
    /// Returns transaction sender.
    /// Panics if `LocalizedTransaction` is constructed using invalid `UnverifiedTransaction`.
    pub fn sender(&mut self) -> Address {
        if let Some(sender) = self.cached_sender {
            return sender;
        }
        if self.is_unsigned() {
            return UNSIGNED_SENDER.clone();
        }
        let sender = public_to_address_ed25519(&self.recover_public().expect(
            "LocalizedTransaction is always constructed from transaction from blockchain; \
             Blockchain only stores verified transactions; qed",
        ));
        self.cached_sender = Some(sender);
        sender
    }
}

impl Deref for LocalizedTransaction {
    type Target = UnverifiedTransaction;

    fn deref(&self) -> &Self::Target { &self.signed }
}

/// Queued transaction with additional information.
#[derive(Debug, Clone, PartialEq, Eq)]
pub struct PendingTransaction {
    /// Signed transaction data.
    pub transaction: SignedTransaction,
    /// To be activated at this condition. `None` for immediately.
    pub condition: Option<Condition>,
}

impl PendingTransaction {
    /// Create a new pending transaction from signed transaction.
    pub fn new(signed: SignedTransaction, condition: Option<Condition>) -> Self {
        PendingTransaction {
            transaction: signed,
            condition: condition,
        }
    }
}

impl Deref for PendingTransaction {
    type Target = SignedTransaction;

    fn deref(&self) -> &SignedTransaction { &self.transaction }
}

impl From<SignedTransaction> for PendingTransaction {
    fn from(t: SignedTransaction) -> Self {
        PendingTransaction {
            transaction: t,
            condition: None,
        }
    }
}

fn encode_long(value: &U256, s: &mut RlpStream) {
    let mut val_bytes = Vec::new();
    if value > &U256::from(0xFFFFFFFFu64) {
        let val = H256::from(value);
        for i in 24..32 {
            val_bytes.push(val[i]);
        }
        s.append(&val_bytes);
    } else {
        s.append(value);
    }
}

#[cfg(test)]
mod tests {
    use super::*;
    use aion_types::U256;
    use blake2b::blake2b;
    use rustc_hex::*;

    #[test]
    fn sender_test() {
        let t: UnverifiedTransaction = rlp::decode(&::rustc_hex::FromHex::from_hex("f89480a0a02c25e39471085ff8cae0882132d82c6490eb02f3e6906b303d8f990e86e6340a80880005748d2d576db18252080101b8608bc5c4e5599afac7cb0efcb0010540017dda3e80870bb543b356867b2a8cacbf7447205c145d35c2a4e6bd58e58e5894b37416247ed0330f4bb114984f869aa3ed914130be741856a664439cbd64d5583e85dd470ea448c8fc9102b2116c2a0a").unwrap());
        assert_eq!(t.data, b"");
        assert_eq!(t.gas, U256::from(0x5208u64));
        assert_eq!(t.gas_price, U256::from(0x01u64));
        assert_eq!(t.nonce, U256::from(0x00u64));

        if let Action::Call(ref to) = t.action {
            assert_eq!(
                *to,
                "a02c25e39471085ff8cae0882132d82c6490eb02f3e6906b303d8f990e86e634".into()
            );
        } else {
            panic!();
        }
        assert_eq!(t.value, U256::from(0x0au64));
        assert_eq!(
            public_to_address_ed25519(&t.recover_public().unwrap()),
            "a00a2d0d10ce8a2ea47a76fbb935405df2a12b0e2bc932f188f84b5f16da9c2c".into()
        );
        //        assert_eq!(t.chain_id(), None);
    }

    // verify_basic() tests

    #[test]
    fn test_verify_basic_success() {
        let mut t: UnverifiedTransaction = rlp::decode(&::rustc_hex::FromHex::from_hex("f87c80800184646174618800057a9d04e38ebe83030d408398968001b860fdc74311a02604a1171e984d64363a5c6073b7dff9e063d1c2eee84f7364021bbea5d2484bc0adc48f4eff40d2d41ab142f38cc66c7df9051792f03196042dd4d8d200f595f5775bd66417d26ef79e2d2bd8ec6faed5f35f28422c9b3c36f700").unwrap());
        // assert!(t.verify_basic(Some(0)).is_err());
        t.unsigned.gas = U256::from(221256);
        assert!(t.verify_basic(Some(0)).is_ok());
    }

    #[test]
    fn test_verify_basic_invalid_signature() {
        let t = Transaction {
            action: Action::Call(SYSTEM_ADDRESS),
            nonce: U256::from(1),
            nonce_bytes: Vec::new(),
            gas_price: U256::from(20000),
            gas_bytes: Vec::new(),
            gas: U256::from(22000),
            gas_price_bytes: Vec::new(),
            value: U256::from(0),
            value_bytes: Vec::new(),
            data: ::rustc_hex::FromHex::from_hex("26121ff0").unwrap(),
            transaction_type: U256::from(1),
            beacon: None,
        };

        let ut = UnverifiedTransaction {
            unsigned: t,
            sig: Vec::new(),
            hash: H256::zero(),
            timestamp: Vec::new(),
        };
        let r = ut.verify_basic(Some(0));
        assert!(r.is_err());
        let e = r.err().unwrap();
        match e {
            TxError::InvalidSignature(_) => {}
            _ => assert!(false),
        }
        println!("test_verify_basic_invalid_signature error={}", e);
    }

    #[test]
    fn test_verify_basic_invalid_gas_price() {
        let t = Transaction {
            action: Action::Call(SYSTEM_ADDRESS),
            nonce: U256::from(1),
            nonce_bytes: Vec::new(),
            gas_price: U256::from("11111111111111111111111111111111111111111111111111111111111111"),
            gas_bytes: Vec::new(),
            gas: U256::from(22000),
            gas_price_bytes: Vec::new(),
            value: U256::from(0),
            value_bytes: Vec::new(),
            data: ::rustc_hex::FromHex::from_hex("26121ff0").unwrap(),
            transaction_type: U256::from(1),
            beacon: None,
        };

        let ut = UnverifiedTransaction {
            unsigned: t,
            sig: Vec::new(),
            hash: H256::zero(),
            timestamp: Vec::new(),
        };
        let r = ut.verify_basic(Some(0));
        assert!(r.is_err());
        let e = r.err().unwrap();
        assert_eq!(e, TxError::InvalidGasPrice);
        println!("test_verify_basic_gas_price_min error={}", e);
    }

    #[test]
    fn test_verify_basic_gas_min() {
        //        let t = Transaction {
        //            action: Action::Call(SYSTEM_ADDRESS),
        //            nonce: U256::from(1),
        //            nonce_bytes: Vec::new(),
        //            gas_price: U256::from(3000),
        //            gas_bytes: Vec::new(),
        //            gas: U256::from(20999),
        //            gas_price_bytes: Vec::new(),
        //            value: U256::from(0),
        //            value_bytes: Vec::new(),
        //            data: ::rustc_hex::FromHex::from_hex("26121ff0").unwrap(),
        //            transaction_type: 1,
        //            beacon: None
        //        };
        //
        //        let ut = UnverifiedTransaction {
        //                unsigned: t,
        //                sig: Vec::new(),
        //                hash: H256::zero(),
        //                timestamp: Vec::new(),
        //        };
        //        println!("{}", rlp::encode(&ut).to_hex());
        let t: UnverifiedTransaction = rlp::decode(&::rustc_hex::FromHex::from_hex("f101a0fffffffffffffffffffffffffffffffffffffffffffffffffffffffffffffffe808426121ff080825207820bb80180").unwrap());
        let r = t.verify_basic(Some(0));
        assert!(r.is_err());
        let e = r.err().unwrap();
        assert_eq!(
            e,
            TxError::InvalidTransactionGas {
                minimal: U256::from(21256),
                maximal: U256::from(2000000),
                got: t.gas,
            }
        );
        println!("test_verify_basic_gas_min error={}", e);
    }

    #[test]
    fn test_verify_basic_gas_max() {
        //        let t = Transaction {
        //            action: Action::Call(SYSTEM_ADDRESS),
        //            nonce: U256::from(1),
        //            nonce_bytes: Vec::new(),
        //            gas_price: U256::from(3000),
        //            gas_bytes: Vec::new(),
        //            gas: U256::from(2000001),
        //            gas_price_bytes: Vec::new(),
        //            value: U256::from(0),
        //            value_bytes: Vec::new(),
        //            data: ::rustc_hex::FromHex::from_hex("26121ff0").unwrap(),
        //            transaction_type: 1,
        //            beacon: None
        //        };
        //
        //        let ut = UnverifiedTransaction {
        //                unsigned: t,
        //                sig: Vec::new(),
        //                hash: H256::zero(),
        //                timestamp: Vec::new(),
        //        };
        let t: UnverifiedTransaction = rlp::decode(&::rustc_hex::FromHex::from_hex("f201a0fffffffffffffffffffffffffffffffffffffffffffffffffffffffffffffffe808426121ff080831e8481820bb80180").unwrap());
        let r = t.verify_basic(Some(0));
        assert!(r.is_err());
        let e = r.err().unwrap();
        assert_eq!(
            e,
            TxError::InvalidTransactionGas {
                minimal: U256::from(21256),
                maximal: U256::from(2000000),
                got: t.gas,
            }
        );
        println!("test_verify_basic_gas_min error={}", e);
    }

    #[test]
    fn test_verify_basic_gas_contract_create_min() {
        //        let t = Transaction {
        //            action: Action::Create,
        //            nonce: U256::from(1),
        //            nonce_bytes: Vec::new(),
        //            gas_price: U256::from(3000),
        //            gas_bytes: Vec::new(),
        //            gas: U256::from(199999),
        //            gas_price_bytes: Vec::new(),
        //            value: U256::from(0),
        //            value_bytes: Vec::new(),
        //            data: ::rustc_hex::FromHex::from_hex("26121ff0").unwrap(),
        //            transaction_type: 1,
        //            beacon: None
        //        };
        //
        //        let ut = UnverifiedTransaction {
        //                unsigned: t,
        //                sig: Vec::new(),
        //                hash: H256::zero(),
        //                timestamp: Vec::new(),
        //        };
        let t: UnverifiedTransaction = rlp::decode(
            &::rustc_hex::FromHex::from_hex("d20180808426121ff08083030d3f820bb80180").unwrap(),
        );
        let r = t.verify_basic(Some(0));
        assert!(r.is_err());
        let e = r.err().unwrap();
        assert_eq!(
            e,
            TxError::InvalidTransactionGas {
                minimal: U256::from(221256),
                maximal: U256::from(5000000),
                got: t.gas,
            }
        );
        println!("test_verify_basic_gas_contract_create_min error={}", e);
    }

    #[test]
    fn test_verify_basic_gas_contract_create_max() {
        //        let t = Transaction {
        //            action: Action::Create,
        //            nonce: U256::from(1),
        //            nonce_bytes: Vec::new(),
        //            gas_price: U256::from(3000),
        //            gas_bytes: Vec::new(),
        //            gas: U256::from(5000001),
        //            gas_price_bytes: Vec::new(),
        //            value: U256::from(0),
        //            value_bytes: Vec::new(),
        //            data: ::rustc_hex::FromHex::from_hex("26121ff0").unwrap(),
        //            transaction_type: 1,
        //            beacon: None
        //        };
        //
        //        let ut = UnverifiedTransaction {
        //                unsigned: t,
        //                sig: Vec::new(),
        //                hash: H256::zero(),
        //                timestamp: Vec::new(),
        //        };
        let t: UnverifiedTransaction = rlp::decode(
            &::rustc_hex::FromHex::from_hex("d20180808426121ff080834c4b41820bb80180").unwrap(),
        );
        let r = t.verify_basic(Some(0));
        assert!(r.is_err());
        let e = r.err().unwrap();
        assert_eq!(
            e,
            TxError::InvalidTransactionGas {
                minimal: U256::from(221256),
                maximal: U256::from(5000000),
                got: t.gas,
            }
        );
        println!("test_verify_basic_gas_contract_create_max error={}", e);
    }

    #[test]
    fn test_verify_basic_timestamp_fail() {
        let t: UnverifiedTransaction = rlp::decode(&::rustc_hex::FromHex::from_hex("f87e80800184646174618a1122334455667788990083030d408398968001b860fdc74311a02604a1171e984d64363a5c6073b7dff9e063d1c2eee84f7364021b96613583903c150349ab5da3123f528a59b1fb4d1588b4aac46e484759c37fb961419fff8f77d96aaf78c79b00c61ad3519e0cd640a3bf87cf5a5327e5afdd00").unwrap());
        let r = t.verify_basic(Some(0));
        assert!(r.is_err());
        let e = r.err().unwrap();
        assert_eq!(e, TxError::InvalidTimestampLength);
        println!("test_verify_basic_timestamp_fail error={}", e);
    }

    #[test]
    fn test_verify_basic_invalid_nonce() {
        //        let t = Transaction {
        //            action: Action::Call(Address::default()),
        //            nonce: U256::from("1111111111111111111111111111111111111111111111111111111111111"),
        //            nonce_bytes: Vec::new(),
        //            gas_price: U256::from(3000),
        //            gas_bytes: Vec::new(),
        //            gas: U256::from(1000_000),
        //            gas_price_bytes: Vec::new(),
        //            value: U256::from(0),
        //            value_bytes: Vec::new(),
        //            data: ::rustc_hex::FromHex::from_hex("26121ff0").unwrap(),
        //            transaction_type: 1,
        //            beacon: None
        //        };
        //
        //        let ut = UnverifiedTransaction {
        //                unsigned: t,
        //                sig: Vec::new(),
        //                hash: H256::zero(),
        //                timestamp: Vec::new(),
        //        };
        let t: UnverifiedTransaction = rlp::decode(&::rustc_hex::FromHex::from_hex("f8519f01111111111111111111111111111111111111111111111111111111111111a00000000000000000000000000000000000000000000000000000000000000000808426121ff080830f4240820bb80180").unwrap());
        let r = t.verify_basic(None);
        assert!(r.is_err());
        let e = r.err().unwrap();
        assert_eq!(e, TxError::InvalidNonceLength);
        println!("test_verify_basic_invalid_nonce error={}", e);
    }

    #[test]
    fn test_verify_basic_invalid_value() {
        //        let t = Transaction {
        //            action: Action::Call(Address::default()),
        //            nonce: U256::from(1),
        //            nonce_bytes: Vec::new(),
        //            gas_price: U256::from(3000),
        //            gas_bytes: Vec::new(),
        //            gas: U256::from(1000_000),
        //            gas_price_bytes: Vec::new(),
        //            value: U256::from("1111111111111111111111111111111111111111111111111111"),
        //            value_bytes: Vec::new(),
        //            data: ::rustc_hex::FromHex::from_hex("26121ff0").unwrap(),
        //            transaction_type: 1,
        //            beacon: None
        //        };
        //
        //        let ut = UnverifiedTransaction {
        //                unsigned: t,
        //                sig: Vec::new(),
        //                hash: H256::zero(),
        //                timestamp: Vec::new(),
        //        };
        let t: UnverifiedTransaction = rlp::decode(&::rustc_hex::FromHex::from_hex("f84c01a000000000000000000000000000000000000000000000000000000000000000009a11111111111111111111111111111111111111111111111111118426121ff080830f4240820bb80180").unwrap());
        let r = t.verify_basic(None);
        assert!(r.is_err());
        let e = r.err().unwrap();
        assert_eq!(e, TxError::InvalidValueLength);
        println!("test_verify_basic_invalid_value error={}", e);
    }

    #[test]
    fn gas_decode_test() {
        let t: UnverifiedTransaction = rlp::decode(&::rustc_hex::FromHex::from_hex("f8882a80018648656c6c6f218800000000000000008800000066ffffffff8800000088ffffffff01b860010101010101010101010101010101010101010101010101010101010101010101010101010101010101010101010101010101010101010101010101010101010101010101010101010101010101010101010101010101010101010101010101").unwrap());

        println!("gas: 0x{:#x}, gas_price: 0x{:#x}", t.gas, t.gas_price);

        assert_eq!(
            t.gas,
            U256::from("00000000000000000000000000000000000000000000000000000066FFFFFFFF")
        );
        assert_eq!(
            t.gas_price,
            U256::from("00000000000000000000000000000000000000000000000000000088FFFFFFFF")
        );
    }

    #[test]
    fn nrg_decode_test() {
        let t: UnverifiedTransaction = rlp::decode(&::rustc_hex::FromHex::from_hex("f89a80a0a054340a3152d10006b66c4248cfa73e5725056294081c476c0e67ef5ad253340180880005797ca23fea7384000e57e0841f38b2e601b8608bc5c4e5599afac7cb0efcb0010540017dda3e80870bb543b356867b2a8cacbf481c59336a60bcc0690121580766ec64593615ead12a1310d2a413afb411537aa1fb37bb5749f2a29ca8ce5e32a7dbaffd242c5da1b287188d39e8d17b95db06").unwrap());

        println!("UnverifiedTransaction: {:?}", t);

        // assert_eq!(
        //     t.gas,
        //     U256::from("00000000000000000000000000000000000000000000000000000066FFFFFFFF")
        // );
        // assert_eq!(
        //     t.gas_price,
        //     U256::from("00000000000000000000000000000000000000000000000000000088FFFFFFFF")
        // );
    }

    #[test]
    fn beacon_rlp_test() {
        use aion_types::H256;
        let t = Transaction {
            action: Action::Call(SYSTEM_ADDRESS),
            nonce: U256::from(1),
            nonce_bytes: Vec::new(),
            gas_price: U256::from(3000),
            gas_bytes: Vec::new(),
            gas: U256::from(21000),
            gas_price_bytes: Vec::new(),
            value: U256::from(0),
            value_bytes: Vec::new(),
            data: ::rustc_hex::FromHex::from_hex("26121ff0").unwrap(),
            transaction_type: 1u64.into(),
            beacon: Some(H256::from(233)),
        };

        let ut = UnverifiedTransaction {
            unsigned: t,
            sig: Vec::new(),
            hash: H256::zero(),
            timestamp: Vec::new(),
        };
        let rlp = rlp::encode(&ut);
        println!("{}", rlp.to_hex());
        let t: UnverifiedTransaction = rlp::decode(&rlp.into_vec());
        assert_eq!(ut.beacon, t.beacon);
    }

    #[test]
    // test gas required
    fn gas_required() {
        let t = Transaction {
            action: Action::Call(Address::default()),
            nonce: U256::from(42),
            nonce_bytes: Vec::new(),
            gas_price: U256::from(3000),
            gas_bytes: Vec::new(),
            gas: U256::from(1000_000),
            gas_price_bytes: Vec::new(),
            value: U256::from(0),
            value_bytes: Vec::new(),
            data: ::rustc_hex::FromHex::from_hex("26121ff0").unwrap(),
            transaction_type: U256::from(1),
            beacon: None,
        };
        println!("data: {:?}", t.data);
        assert_eq!(t.gas_required().low_u64(), 21256);
    }

    #[test]
    fn signing() {
        use key::generate_keypair;

        let key = generate_keypair();
        let t = Transaction {
            action: Action::Create,
            nonce: U256::from(42),
            nonce_bytes: Vec::new(),
            gas_price: U256::from(3000),
            gas_bytes: Vec::new(),
            gas: U256::from(50_000),
            gas_price_bytes: Vec::new(),
            value: U256::from(1),
            value_bytes: Vec::new(),
            data: b"Hello!".to_vec(),
            transaction_type: U256::from(1),
            beacon: None,
        }
        .sign(&key.secret());
        let mut slice = blake2b(key.public());
        slice[0] = 0xA0;
        assert_eq!(Address::from(slice), *t.sender());
        //        assert_eq!(t.chain_id(), None);
    }

    #[test]
    fn fake_signing() {
        let t = Transaction {
            action: Action::Create,
            nonce: U256::from(42),
            nonce_bytes: Vec::new(),
            gas_price: U256::from(
                "00000000000000000000000000000000000000000000000000000088FFFFFFFF",
            ),
            gas_price_bytes: Vec::new(),
            gas: U256::from("00000000000000000000000000000000000000000000000000000066FFFFFFFF"),
            gas_bytes: Vec::new(),
            value: U256::from(1),
            value_bytes: Vec::new(),
            data: b"Hello!".to_vec(),
            transaction_type: U256::from(1),
            beacon: None,
        }
        .fake_sign(Address::from(0x69));
        assert_eq!(Address::from(0x69), *t.sender());
        //        assert_eq!(t.chain_id(), None);

        let t = t.clone();
        assert_eq!(Address::from(0x69), *t.sender());
        //        assert_eq!(t.chain_id(), None);

        println!("{:?}", t.rlp_bytes().to_hex());
    }

    #[test]
    fn should_agree_with_vitalik() {
        use rustc_hex::FromHex;

        let test_vector = |tx_data: &str, address: &'static str| {
            let signed = rlp::decode(&FromHex::from_hex(tx_data).unwrap());
            let signed = SignedTransaction::new(signed).unwrap();
            assert_eq!(signed.sender().clone(), address.into());
            //            println!("chainid: {:?}", signed.chain_id());
        };

        test_vector("f89480a0a02c25e39471085ff8cae0882132d82c6490eb02f3e6906b303d8f990e86e6340a80880005748d2d576db18252080101b8608bc5c4e5599afac7cb0efcb0010540017dda3e80870bb543b356867b2a8cacbf7447205c145d35c2a4e6bd58e58e5894b37416247ed0330f4bb114984f869aa3ed914130be741856a664439cbd64d5583e85dd470ea448c8fc9102b2116c2a0a", "0xa00a2d0d10ce8a2ea47a76fbb935405df2a12b0e2bc932f188f84b5f16da9c2c");
        test_vector("f89480a0a02c25e39471085ff8cae0882132d82c6490eb02f3e6906b303d8f990e86e6340a80880005748d37a7c7488252080101b860a3417d533e677c33b5aa5182527792a52a3b7c67f4862e99b0e43bb03a5852f54706ab2e799a4e61a5545b97b70a6009b00524a97b20801283aeb70805303ecea45d60ce6728cb8e3282759634b4c49dc05c6050750820c27a0adec15ba51c04", "0xa0362a7ed604d2e9d641e22726892702230d5cd4e87cf84d74675c465adaa577");
        test_vector("f89480a0a02c25e39471085ff8cae0882132d82c6490eb02f3e6906b303d8f990e86e6340a80880005748d390e80db8252080101b8603e7012bfc929a0c31b09b6d3e50128e1a3e3350ea9e407a929f7aa967c954102f16f458cb7ce35063f8a320520b145e69a267562f17d34a8ffca68edb7f07931c452e3f630ccad66c52b8a843c83126bd421af135db13a28ff047e073c37ea00", "0xa054340a3152d10006b66c4248cfa73e5725056294081c476c0e67ef5ad25334");
        test_vector("f89480a0a02c25e39471085ff8cae0882132d82c6490eb02f3e6906b303d8f990e86e6340a80880005748d3adca3638252080101b8601b1c767320a33b0bbfc62114f4a492da1ea75f38b305fd3f7273555dc7f316a5224ebd3b0db5973387b2abb59b3d98a298f435d100838b5a364e9933c76522028c714186224206ab549a31f3e72f4fd69c3d64a4c66ebf59c50e01d575ef6d0c", "0xa05480f0440b5bfbf62dd9a8f9efe83a1dc00e9be3bb569d96e3958d048196cf");
        test_vector("f89480a0a02c25e39471085ff8cae0882132d82c6490eb02f3e6906b303d8f990e86e6340a80880005748d3c2d156f8252080101b860a6fcfe53896acc3eb28c9cd68dda6ed7666a6e209a644b630ebbc51a2db179048bae8cbc2b58756a50f6a206ac5055fc685b6d87986ef86a2c513dde47d501a26d3883c93265c42e6d4bf69c3fc65853c28d8ad3e073351bd41bc8f26180a501", "0xa05a27f0c1ea16ed4433c9efc86ac08effbf2cd4530d08a2b35393b05e489df5");
        test_vector("f89480a0a02c25e39471085ff8cae0882132d82c6490eb02f3e6906b303d8f990e86e6340a80880005748d3d71edd68252080101b86003ea58c243f6dde976fed0fce36bfcc61e428ce1c7697e5560ab5122b6de5d6df944f0d79e98b307a47b3e75fc9b88c587805972df2ef69c8a315761498077860d4f147403d8061833fdb9c58935bd7ed85efc9fdfaf352d0b110d27b98c5106", "0xa05ed4fcb3fd1c2b8d65f7a9cbff0e280e53b40e6399f9887c3e28b37b5d09bf");
        test_vector("f89480a0a02c25e39471085ff8cae0882132d82c6490eb02f3e6906b303d8f990e86e6340a80880005748d3f28f5078252080101b8603b6c306d49bf5753aea6bd3279b96de9a77632a8b24e0b95d21519197e00cb0b3c1b5fef55cb4316b4942b91145168dcda405ff6fb8abce9e70fd3751f5e994405c509c181d9d763c3be9625a7ecdd430fc77f4161dc63d320a79a0710449603", "0xa064f2fbf5d703733d723ba5f08109d96196467331d5b4568835a634e81c5715");
        test_vector("f89480a0a02c25e39471085ff8cae0882132d82c6490eb02f3e6906b303d8f990e86e6340a80880005748d407ca5228252080101b8600df77c275f7bb54197c31860153af6d6b23762cbda1b30aaf28672a4399170712cf11bb211f9cf5e8d25a99b97bd1c59a7b26bceb726fda9c0ced33b4c8e147116c1bd179f9ea559ac73fba50e4cf78337e1c68198091fccd6c8815a6f40fe02", "0xa07611e8110193fe44a44d249f67f11ff86e2067209a54edccb2ca0f5d8ea3e3");
        test_vector("f89480a0a02c25e39471085ff8cae0882132d82c6490eb02f3e6906b303d8f990e86e6340a80880005748d423b74d68252080101b86054c0b58818d59cdf27f7aa7b2ae61e62fac7c3c4fadd3fc737dcf256314992f0702f3fd509781e7332c7877adb3b59a3be901995f6019e30cb81729a8417f2bbfe23f00cff118c4e9dd037a21e941d842a186ee4a9f0b9905c1a5b4a93fb1b09", "0xa07e185919beef1e0a79fea78fcfabc24927c5067d758e514ad74b905a2bf137");
        test_vector("f89480a0a02c25e39471085ff8cae0882132d82c6490eb02f3e6906b303d8f990e86e6340a80880005748d44454ecf8252080101b8609651eece2224f6841405c5f00cc25223d1cda1fee8fd65bd113d7138f42244a1fa1003774ec12fb36e675c6fa55288d034c0930bb8bc9b5ffba0b0dc69ed57c434be19502da4a6e18f98fdc8c4fba688536e214b27f024cccd4ce8a25ed0e805", "0xa02c25e39471085ff8cae0882132d82c6490eb02f3e6906b303d8f990e86e634");
    }
}<|MERGE_RESOLUTION|>--- conflicted
+++ resolved
@@ -467,11 +467,7 @@
             if fork < &current_blk && !(self.transaction_type == AVM_CREATION_TYPE
                 || self.transaction_type == DEFAULT_TRANSACTION_TYPE)
             {
-<<<<<<< HEAD
-                Err(TxError::InvalidTransactionType)
-=======
-                return Err(error::Error::InvalidTransactionType);
->>>>>>> 83bad62f
+                return Err(TxError::InvalidTransactionType);
             }
         }
         if let Some(ref fork) = unity_ecvrf_seed_update {
@@ -479,7 +475,7 @@
                 && self.transaction_type == DEFAULT_TRANSACTION_TYPE
                 && self.action == Action::Create
             {
-                return Err(error::Error::FvmDeprecated);
+                return Err(TxError::FvmDeprecated);
             }
         }
 
