--- conflicted
+++ resolved
@@ -29,14 +29,7 @@
 use blake2b::blake2b;
 use transaction::{self, Action};
 use transient_hashmap::TransientHashMap;
-<<<<<<< HEAD
 use transaction::transaction_queue::{TransactionQueue, AccountDetails, VerifiedTransaction};
-=======
-
-use transaction::transaction_queue::{
-    TransactionQueue, TransactionDetailsProvider, TransactionOrigin, QueuingInstant,
-};
->>>>>>> 12c2d183
 
 type Count = u16;
 
@@ -230,13 +223,9 @@
     use super::*;
     use key::generate_keypair;
     use rustc_hex::FromHex;
-<<<<<<< HEAD
     use transaction::transaction_queue::TransactionOrigin;
     use transaction::transaction_queue::test::default_account_details;
-=======
-    use transaction::transaction_queue::test::DummyTransactionDetailsProvider;
     use transaction::DEFAULT_TRANSACTION_TYPE;
->>>>>>> 12c2d183
     use aion_types::{U256, Address};
 
     fn queue() -> BanningTransactionQueue {
