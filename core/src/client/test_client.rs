--- conflicted
+++ resolved
@@ -1,4 +1,4 @@
-<<<<<<< HEAD
+// <<<<<<< HEAD
 /*******************************************************************************
  * Copyright (c) 2015-2018 Parity Technologies (UK) Ltd.
  * Copyright (c) 2018-2019 Aion foundation.
@@ -23,868 +23,858 @@
 
 //! Test client.
 
-use std::sync::atomic::{AtomicUsize, Ordering as AtomicOrder};
-use std::sync::Arc;
-use std::collections::{HashMap, BTreeMap};
-use std::mem;
-use std::time::Duration;
-use itertools::Itertools;
-use rustc_hex::FromHex;
-use blake2b::blake2b;
-use aion_types::{H256, H128, U256, Address};
-use parking_lot::RwLock;
-use journaldb;
-use kvdb::DBValue;
-use kvdb::{RepositoryConfig, DatabaseConfig, DbRepository};
-use bytes::Bytes;
-use rlp::*;
-use key::{generate_keypair, public_to_address_ed25519};
-use tempdir::TempDir;
-use transaction::{Transaction, LocalizedTransaction, PendingTransaction, SignedTransaction, Action, DEFAULT_TRANSACTION_TYPE};
-use blockchain::{TreeRoute, BlockReceipts};
-use client::{
-    BlockChainClient, MiningBlockChainClient, BlockChainInfo, BlockStatus, BlockId,
-    TransactionId, LastHashes, CallAnalytics, BlockImportError,
-    ProvingBlockChainClient,
-};
-use db::{COL_STATE, DB_NAMES};
-use header::{Header as BlockHeader, BlockNumber};
-use filter::Filter;
-use log_entry::LocalizedLogEntry;
-use receipt::{Receipt, LocalizedReceipt};
-use error::ImportResult;
-use factory::VmFactory;
-use miner::{Miner, MinerService};
-use spec::Spec;
-use types::basic_account::BasicAccount;
-use types::pruning_info::PruningInfo;
-
-use verification::queue::QueueInfo;
-use block::{OpenBlock, SealedBlock, ClosedBlock};
-use executive::Executed;
-use error::CallError;
-use state_db::StateDB;
-use encoded;
-use kvdb::{KeyValueDB, MemoryDBRepository};
-
-use super::super::transaction::UnverifiedTransaction;
-
-/// Test client.
-pub struct TestBlockChainClient {
-    /// Blocks.
-    pub blocks: RwLock<HashMap<H256, Bytes>>,
-    /// Mapping of numbers to hashes.
-    pub numbers: RwLock<HashMap<usize, H256>>,
-    /// Genesis block hash.
-    pub genesis_hash: H256,
-    /// Last block hash.
-    pub last_hash: RwLock<H256>,
-    /// Extra data do set for each block
-    pub extra_data: Bytes,
-    /// Difficulty.
-    pub difficulty: RwLock<U256>,
-    /// Balances.
-    pub balances: RwLock<HashMap<Address, U256>>,
-    /// Nonces.
-    pub nonces: RwLock<HashMap<Address, U256>>,
-    /// Storage.
-    pub storage: RwLock<HashMap<(Address, H128), H128>>,
-    /// Code.
-    pub code: RwLock<HashMap<Address, Bytes>>,
-    /// Execution result.
-    pub execution_result: RwLock<Option<Result<Executed, CallError>>>,
-    /// Transaction receipts.
-    pub receipts: RwLock<HashMap<TransactionId, LocalizedReceipt>>,
-    /// Logs
-    pub logs: RwLock<Vec<LocalizedLogEntry>>,
-    /// Block queue size.
-    pub queue_size: AtomicUsize,
-    /// Miner
-    pub miner: Arc<Miner>,
-    /// Spec
-    pub spec: Spec,
-    /// VM Factory
-    pub vm_factory: VmFactory,
-    /// Timestamp assigned to latest sealed block
-    pub latest_block_timestamp: RwLock<u64>,
-    /// Ancient block info.
-    pub ancient_block: RwLock<Option<(H256, u64)>>,
-    /// First block info.
-    pub first_block: RwLock<Option<(H256, u64)>>,
-    /// Pruning history size to report.
-    pub history: RwLock<Option<u64>>,
-    // db
-    pub db: Arc<KeyValueDB>,
-}
-
-/// Used for generating test client blocks.
-#[derive(Clone)]
-pub enum EachBlockWith {
-    /// Plain block.
-    Nothing,
-    /// Block with an uncle.
-    Uncle,
-    /// Block with a transaction.
-    Transaction,
-    /// Block with an uncle and transaction.
-    UncleAndTransaction,
-}
-
-impl Default for TestBlockChainClient {
-    fn default() -> Self { TestBlockChainClient::new() }
-}
-
-impl TestBlockChainClient {
-    /// Creates new test client.
-    pub fn new() -> Self { Self::new_with_extra_data(Bytes::new()) }
-
-    /// Creates new test client with specified extra data for each block
-    pub fn new_with_extra_data(extra_data: Bytes) -> Self {
-        let spec = Spec::new_test();
-        TestBlockChainClient::new_with_spec_and_extra(spec, extra_data)
-    }
-
-    /// Create test client with custom spec.
-    pub fn new_with_spec(spec: Spec) -> Self {
-        TestBlockChainClient::new_with_spec_and_extra(spec, Bytes::new())
-    }
-
-    /// Create test client with custom spec and extra data.
-    pub fn new_with_spec_and_extra(spec: Spec, extra_data: Bytes) -> Self {
-        let genesis_block = spec.genesis_block();
-        let genesis_hash = spec.genesis_header().hash();
-
-        let mut client = TestBlockChainClient {
-            blocks: RwLock::new(HashMap::new()),
-            numbers: RwLock::new(HashMap::new()),
-            genesis_hash: H256::new(),
-            extra_data: extra_data,
-            last_hash: RwLock::new(H256::new()),
-            difficulty: RwLock::new(spec.genesis_header().difficulty().clone()),
-            balances: RwLock::new(HashMap::new()),
-            nonces: RwLock::new(HashMap::new()),
-            storage: RwLock::new(HashMap::new()),
-            code: RwLock::new(HashMap::new()),
-            execution_result: RwLock::new(None),
-            receipts: RwLock::new(HashMap::new()),
-            logs: RwLock::new(Vec::new()),
-            queue_size: AtomicUsize::new(0),
-            miner: Arc::new(Miner::with_spec(&spec)),
-            spec: spec,
-            vm_factory: VmFactory::new(),
-            latest_block_timestamp: RwLock::new(10_000_000),
-            ancient_block: RwLock::new(None),
-            first_block: RwLock::new(None),
-            history: RwLock::new(None),
-            db: Arc::new(MemoryDBRepository::new()),
-        };
-
-        // insert genesis hash.
-        client.blocks.get_mut().insert(genesis_hash, genesis_block);
-        client.numbers.get_mut().insert(0, genesis_hash);
-        *client.last_hash.get_mut() = genesis_hash;
-        client.genesis_hash = genesis_hash;
-        client
-    }
-
-    /// Set the transaction receipt result
-    pub fn set_transaction_receipt(&self, id: TransactionId, receipt: LocalizedReceipt) {
-        self.receipts.write().insert(id, receipt);
-    }
-
-    /// Set the execution result.
-    pub fn set_execution_result(&self, result: Result<Executed, CallError>) {
-        *self.execution_result.write() = Some(result);
-    }
-
-    /// Set the balance of account `address` to `balance`.
-    pub fn set_balance(&self, address: Address, balance: U256) {
-        self.balances.write().insert(address, balance);
-    }
-
-    /// Set nonce of account `address` to `nonce`.
-    pub fn set_nonce(&self, address: Address, nonce: U256) {
-        self.nonces.write().insert(address, nonce);
-    }
-
-    /// Set `code` at `address`.
-    pub fn set_code(&self, address: Address, code: Bytes) {
-        self.code.write().insert(address, code);
-    }
-
-    /// Set storage `position` to `value` for account `address`.
-    pub fn set_storage(&self, address: Address, position: H128, value: H128) {
-        self.storage.write().insert((address, position), value);
-    }
-
-    /// Set block queue size for testing
-    pub fn set_queue_size(&self, size: usize) { self.queue_size.store(size, AtomicOrder::Relaxed); }
-
-    /// Set timestamp assigned to latest sealed block
-    pub fn set_latest_block_timestamp(&self, ts: u64) { *self.latest_block_timestamp.write() = ts; }
-
-    /// Set logs to return for each logs call.
-    pub fn set_logs(&self, logs: Vec<LocalizedLogEntry>) { *self.logs.write() = logs; }
-
-    /// Add blocks to test client.
-    pub fn add_blocks(&self, count: usize, with: EachBlockWith) {
-        let len = self.numbers.read().len();
-        for n in len..(len + count) {
-            let mut header = BlockHeader::new();
-            header.set_difficulty(From::from(n));
-            header.set_parent_hash(self.last_hash.read().clone());
-            header.set_number(n as BlockNumber);
-            header.set_gas_limit(U256::from(1_000_000));
-            header.set_extra_data(self.extra_data.clone());
-            let txs = match with {
-                EachBlockWith::Transaction | EachBlockWith::UncleAndTransaction => {
-                    let mut txs = RlpStream::new_list(1);
-                    let keypair = generate_keypair();
-                    // Update nonces value
-                    self.nonces
-                        .write()
-                        .insert(public_to_address_ed25519(&keypair.public()), U256::one());
-                    let tx = Transaction {
-                        action: Action::Create,
-                        value: U256::from(100),
-                        value_bytes: Vec::new(),
-                        data: "3331600055".from_hex().unwrap(),
-                        gas: U256::from(100_000),
-                        gas_bytes: Vec::new(),
-                        gas_price: U256::from(200_000_000_000u64),
-                        gas_price_bytes: Vec::new(),
-                        nonce: U256::zero(),
-                        nonce_bytes: Vec::new(),
-                        transaction_type: DEFAULT_TRANSACTION_TYPE,
-                    };
-                    let signed_tx = tx.sign(&keypair.secret().0, None);
-                    txs.append(&signed_tx);
-                    txs.out()
-                }
-                _ => ::rlp::EMPTY_LIST_RLP.to_vec(),
-            };
-
-            let mut rlp = RlpStream::new_list(2);
-            rlp.append(&header);
-            rlp.append_raw(&txs, 1);
-            self.import_block(rlp.as_raw().to_vec()).unwrap();
-        }
-    }
-
-    /// Make a bad block by setting invalid extra data.
-    pub fn corrupt_block(&self, n: BlockNumber) {
-        let hash = self.block_hash(BlockId::Number(n)).unwrap();
-        let mut header: BlockHeader = self.block_header(BlockId::Number(n)).unwrap().decode();
-        header.set_extra_data(b"This extra data is way too long to be considered valid".to_vec());
-        let mut rlp = RlpStream::new_list(3);
-        rlp.append(&header);
-        rlp.append_raw(&::rlp::NULL_RLP, 1);
-        rlp.append_raw(&::rlp::NULL_RLP, 1);
-        self.blocks.write().insert(hash, rlp.out());
-    }
-
-    /// Make a bad block by setting invalid parent hash.
-    pub fn corrupt_block_parent(&self, n: BlockNumber) {
-        let hash = self.block_hash(BlockId::Number(n)).unwrap();
-        let mut header: BlockHeader = self.block_header(BlockId::Number(n)).unwrap().decode();
-        header.set_parent_hash(H256::from(42));
-        let mut rlp = RlpStream::new_list(3);
-        rlp.append(&header);
-        rlp.append_raw(&::rlp::NULL_RLP, 1);
-        rlp.append_raw(&::rlp::NULL_RLP, 1);
-        self.blocks.write().insert(hash, rlp.out());
-    }
-
-    /// TODO:
-    pub fn block_hash_delta_minus(&mut self, delta: usize) -> H256 {
-        let blocks_read = self.numbers.read();
-        let index = blocks_read.len() - delta;
-        blocks_read[&index].clone()
-    }
-
-    fn block_hash(&self, id: BlockId) -> Option<H256> {
-        match id {
-            BlockId::Hash(hash) => Some(hash),
-            BlockId::Number(n) => self.numbers.read().get(&(n as usize)).cloned(),
-            BlockId::Earliest => self.numbers.read().get(&0).cloned(),
-            BlockId::Latest | BlockId::Pending => {
-                self.numbers
-                    .read()
-                    .get(&(self.numbers.read().len() - 1))
-                    .cloned()
-            }
-        }
-    }
-
-    /// Inserts a transaction with given gas price to miners transactions queue.
-    pub fn insert_transaction_with_gas_price_to_queue(&self, gas_price: U256) -> H256 {
-        let keypair = generate_keypair();
-        let tx = Transaction {
-            action: Action::Create,
-            value: U256::from(100),
-            value_bytes: Vec::new(),
-            data: "3331600055".from_hex().unwrap(),
-            gas: U256::from(100_000),
-            gas_bytes: Vec::new(),
-            gas_price: gas_price,
-            gas_price_bytes: Vec::new(),
-            nonce: U256::zero(),
-            nonce_bytes: Vec::new(),
-            transaction_type: DEFAULT_TRANSACTION_TYPE,
-        };
-        let signed_tx = tx.sign(&keypair.secret().0, None);
-        self.set_balance(
-            signed_tx.sender().clone(),
-            10_000_000_000_000_000_000u64.into(),
-        );
-        let hash = signed_tx.hash().clone();
-        let res = self
-            .miner
-            .import_external_transactions(self, vec![signed_tx.into()]);
-        res.into_iter().next().unwrap().expect("Successful import");
-        hash
-    }
-
-    /// Inserts a transaction to miners transactions queue.
-    pub fn insert_transaction_to_queue(&self) -> H256 {
-        self.insert_transaction_with_gas_price_to_queue(U256::from(20_000_000_000u64))
-    }
-
-    /// Set reported history size.
-    pub fn set_history(&self, h: Option<u64>) { *self.history.write() = h; }
-}
-
-pub fn get_temp_state_db() -> (StateDB, TempDir) {
-    let tempdir = TempDir::new("").unwrap();
-    let db_config = DatabaseConfig::default();
-    let mut db_configs = Vec::new();
-    for db_name in DB_NAMES.to_vec() {
-        db_configs.push(RepositoryConfig {
-            db_name: db_name.into(),
-            db_config: db_config.clone(),
-            db_path: tempdir.path().join(db_name).to_str().unwrap().to_string(),
-        });
-    }
-    let dbs = DbRepository::init(db_configs).unwrap();
-    let dbs = Arc::new(dbs);
-    let journal_db = journaldb::new(dbs, journaldb::Algorithm::OverlayRecent, COL_STATE);
-    let state_db = StateDB::new(journal_db, 1024 * 1024);
-    (state_db, tempdir)
-}
-
-impl MiningBlockChainClient for TestBlockChainClient {
-    fn as_block_chain_client(&self) -> &BlockChainClient { self }
-
-    fn prepare_open_block(
-        &self,
-        author: Address,
-        gas_range_target: (U256, U256),
-        extra_data: Bytes,
-    ) -> OpenBlock
-    {
-        let engine = &*self.spec.engine;
-        let genesis_header = self.spec.genesis_header();
-        let (state_db, _tempdir) = get_temp_state_db();
-        let db = self
-            .spec
-            .ensure_db_good(state_db, &Default::default())
-            .unwrap();
-
-        let last_hashes = vec![genesis_header.hash()];
-        let mut open_block = OpenBlock::new(
-            engine,
-            Default::default(),
-            db,
-            &genesis_header,
-            None,
-            Arc::new(last_hashes),
-            author,
-            gas_range_target,
-            extra_data,
-            false,
-            self.db.clone(),
-        )
-        .expect("Opening block for tests will not fail.");
-        // TODO [todr] Override timestamp for predictability (set_timestamp_now kind of sucks)
-        open_block.set_timestamp(*self.latest_block_timestamp.read());
-        open_block
-    }
-
-    fn reopen_block(&self, block: ClosedBlock) -> OpenBlock { block.reopen(&*self.spec.engine) }
-
-    fn vm_factory(&self) -> &VmFactory { &self.vm_factory }
-
-    fn import_sealed_block(&self, _block: SealedBlock) -> ImportResult { Ok(H256::default()) }
-
-    fn broadcast_transaction(&self, _transactions: Bytes) {}
-
-    fn broadcast_proposal_block(&self, _block: SealedBlock) {}
-
-    fn prepare_block_interval(&self) -> Duration { Duration::default() }
-}
-
-impl BlockChainClient for TestBlockChainClient {
-    fn call(
-        &self,
-        _t: &SignedTransaction,
-        _analytics: CallAnalytics,
-        _block: BlockId,
-    ) -> Result<Executed, CallError>
-    {
-        self.execution_result.read().clone().unwrap()
-    }
-
-    fn call_many(
-        &self,
-        txs: &[(SignedTransaction, CallAnalytics)],
-        block: BlockId,
-    ) -> Result<Vec<Executed>, CallError>
-    {
-        let mut res = Vec::with_capacity(txs.len());
-        for &(ref tx, analytics) in txs {
-            res.push(self.call(tx, analytics, block)?);
-        }
-        Ok(res)
-    }
-
-    fn estimate_gas(&self, _t: &SignedTransaction, _block: BlockId) -> Result<U256, CallError> {
-        Ok(21000.into())
-    }
-
-    fn replay(&self, _id: TransactionId, _analytics: CallAnalytics) -> Result<Executed, CallError> {
-        self.execution_result.read().clone().unwrap()
-    }
-
-    fn replay_block_transactions(
-        &self,
-        _block: BlockId,
-        _analytics: CallAnalytics,
-    ) -> Result<Box<Iterator<Item = Executed>>, CallError>
-    {
-        Ok(Box::new(
-            self.execution_result.read().clone().unwrap().into_iter(),
-        ))
-    }
-
-    fn block_total_difficulty(&self, _id: BlockId) -> Option<U256> { Some(U256::zero()) }
-
-    fn block_hash(&self, id: BlockId) -> Option<H256> { Self::block_hash(self, id) }
-
-    fn nonce(&self, address: &Address, id: BlockId) -> Option<U256> {
-        match id {
-            BlockId::Latest | BlockId::Pending => {
-                Some(
-                    self.nonces
-                        .read()
-                        .get(address)
-                        .cloned()
-                        .unwrap_or(U256::zero()),
-                )
-            }
-            _ => None,
-        }
-    }
-
-    fn storage_root(&self, _address: &Address, _id: BlockId) -> Option<H256> { None }
-
-    fn latest_nonce(&self, address: &Address) -> U256 {
-        self.nonce(address, BlockId::Latest).unwrap()
-    }
-
-    fn code(&self, address: &Address, id: BlockId) -> Option<Option<Bytes>> {
-        match id {
-            BlockId::Latest | BlockId::Pending => Some(self.code.read().get(address).cloned()),
-            _ => None,
-        }
-    }
-
-    fn code_hash(&self, address: &Address, id: BlockId) -> Option<H256> {
-        match id {
-            BlockId::Latest | BlockId::Pending => {
-                self.code.read().get(address).map(|c| blake2b(&c))
-            }
-            _ => None,
-        }
-    }
-
-    fn balance(&self, address: &Address, id: BlockId) -> Option<U256> {
-        match id {
-            BlockId::Latest | BlockId::Pending => {
-                Some(
-                    self.balances
-                        .read()
-                        .get(address)
-                        .cloned()
-                        .unwrap_or_else(U256::zero),
-                )
-            }
-            _ => None,
-        }
-    }
-
-    fn latest_balance(&self, address: &Address) -> U256 {
-        self.balance(address, BlockId::Latest).unwrap()
-    }
-
-    fn storage_at(&self, address: &Address, position: &H128, id: BlockId) -> Option<H128> {
-        match id {
-            BlockId::Latest | BlockId::Pending => {
-                Some(
-                    self.storage
-                        .read()
-                        .get(&(address.clone(), position.clone()))
-                        .cloned()
-                        .unwrap_or_else(H128::new),
-                )
-            }
-            _ => None,
-        }
-    }
-
-    fn list_accounts(
-        &self,
-        _id: BlockId,
-        _after: Option<&Address>,
-        _count: u64,
-    ) -> Option<Vec<Address>>
-    {
-        None
-    }
-
-    fn list_storage(
-        &self,
-        _id: BlockId,
-        _account: &Address,
-        _after: Option<&H128>,
-        _count: u64,
-    ) -> Option<Vec<H128>>
-    {
-        None
-    }
-    fn transaction(&self, _id: TransactionId) -> Option<LocalizedTransaction> {
-        None // Simple default.
-    }
-
-    fn transaction_block(&self, _id: TransactionId) -> Option<H256> {
-        None // Simple default.
-    }
-
-    fn transaction_receipt(&self, id: TransactionId) -> Option<LocalizedReceipt> {
-        self.receipts.read().get(&id).cloned()
-    }
-
-    fn logs(&self, filter: Filter) -> Vec<LocalizedLogEntry> {
-        let mut logs = self.logs.read().clone();
-        let len = logs.len();
-        match filter.limit {
-            Some(limit) if limit <= len => logs.split_off(len - limit),
-            _ => logs,
-        }
-    }
-
-    fn last_hashes(&self) -> LastHashes {
-        unimplemented!();
-    }
-
-    fn best_block_header(&self) -> encoded::Header {
-        self.block_header(BlockId::Hash(self.chain_info().best_block_hash))
-            .expect("Best block always has header.")
-    }
-
-    fn block_header(&self, id: BlockId) -> Option<encoded::Header> {
-        self.block_hash(id)
-            .and_then(|hash| {
-                self.blocks
-                    .read()
-                    .get(&hash)
-                    .map(|r| Rlp::new(r).at(0).as_raw().to_vec())
-            })
-            .map(encoded::Header::new)
-    }
-
-    fn block_number(&self, _id: BlockId) -> Option<BlockNumber> { unimplemented!() }
-
-    fn block_body(&self, id: BlockId) -> Option<encoded::Body> {
-        self.block_hash(id).and_then(|hash| {
-            self.blocks.read().get(&hash).map(|r| {
-                let mut stream = RlpStream::new_list(2);
-                stream.append_raw(Rlp::new(r).at(1).as_raw(), 1);
-                stream.append_raw(Rlp::new(r).at(2).as_raw(), 1);
-                encoded::Body::new(stream.out())
-            })
-        })
-    }
-
-    fn block(&self, id: BlockId) -> Option<encoded::Block> {
-        self.block_hash(id)
-            .and_then(|hash| self.blocks.read().get(&hash).cloned())
-            .map(encoded::Block::new)
-    }
-
-    fn block_extra_info(&self, id: BlockId) -> Option<BTreeMap<String, String>> {
-        self.block(id)
-            .map(|block| block.view().header())
-            .map(|header| self.spec.engine.extra_info(&header))
-    }
-
-    fn block_status(&self, id: BlockId) -> BlockStatus {
-        match id {
-            BlockId::Number(number) if (number as usize) < self.blocks.read().len() => {
-                BlockStatus::InChain
-            }
-            BlockId::Hash(ref hash) if self.blocks.read().get(hash).is_some() => {
-                BlockStatus::InChain
-            }
-            BlockId::Latest | BlockId::Earliest => BlockStatus::InChain,
-            BlockId::Pending => BlockStatus::Pending,
-            _ => BlockStatus::Unknown,
-        }
-    }
-
-    // works only if blocks are one after another 1 -> 2 -> 3
-    fn tree_route(&self, from: &H256, to: &H256) -> Option<TreeRoute> {
-        Some(TreeRoute {
-            ancestor: H256::new(),
-            index: 0,
-            blocks: {
-                let numbers_read = self.numbers.read();
-                let mut adding = false;
-
-                let mut blocks = Vec::new();
-                for (_, hash) in numbers_read
-                    .iter()
-                    .sorted_by(|tuple1, tuple2| tuple1.0.cmp(tuple2.0))
-                {
-                    if hash == to {
-                        if adding {
-                            blocks.push(hash.clone());
-                        }
-                        adding = false;
-                        break;
-                    }
-                    if hash == from {
-                        adding = true;
-                    }
-                    if adding {
-                        blocks.push(hash.clone());
-                    }
-                }
-                if adding {
-                    Vec::new()
-                } else {
-                    blocks
-                }
-            },
-        })
-    }
-
-    // TODO: returns just hashes instead of node state rlp(?)
-    fn state_data(&self, hash: &H256) -> Option<Bytes> {
-        // starts with 'f' ?
-        if *hash > H256::from("f000000000000000000000000000000000000000000000000000000000000000") {
-            let mut rlp = RlpStream::new();
-            rlp.append(&hash.clone());
-            return Some(rlp.out());
-        }
-        None
-    }
-
-    fn block_receipts(&self, hash: &H256) -> Option<Bytes> {
-        // starts with 'f' ?
-        if *hash > H256::from("f000000000000000000000000000000000000000000000000000000000000000") {
-            let receipt = BlockReceipts::new(vec![Receipt::new(
-                H256::zero(),
-                U256::zero(),
-                U256::zero(),
-                vec![],
-                Bytes::default(),
-                String::default(),
-            )]);
-            let mut rlp = RlpStream::new();
-            rlp.append(&receipt);
-            return Some(rlp.out());
-        }
-        None
-    }
-
-    fn import_block(&self, b: Bytes) -> Result<H256, BlockImportError> {
-        let header = Rlp::new(&b).val_at::<BlockHeader>(0);
-        let h = header.hash();
-        let number: usize = header.number() as usize;
-        if number > self.blocks.read().len() {
-            panic!(
-                "Unexpected block number. Expected {}, got {}",
-                self.blocks.read().len(),
-                number
-            );
-        }
-        if number > 0 {
-            match self.blocks.read().get(header.parent_hash()) {
-                Some(parent) => {
-                    let parent = Rlp::new(parent).val_at::<BlockHeader>(0);
-                    if parent.number() != (header.number() - 1) {
-                        panic!("Unexpected block parent");
-                    }
-                }
-                None => {
-                    panic!(
-                        "Unknown block parent {:?} for block {}",
-                        header.parent_hash(),
-                        number
-                    );
-                }
-            }
-        }
-        let len = self.numbers.read().len();
-        if number == len {
-            {
-                let mut difficulty = self.difficulty.write();
-                *difficulty = *difficulty + header.difficulty().clone();
-            }
-            mem::replace(&mut *self.last_hash.write(), h.clone());
-            self.blocks.write().insert(h.clone(), b);
-            self.numbers.write().insert(number, h.clone());
-            let mut parent_hash = header.parent_hash().clone();
-            if number > 0 {
-                let mut n = number - 1;
-                while n > 0 && self.numbers.read()[&n] != parent_hash {
-                    *self.numbers.write().get_mut(&n).unwrap() = parent_hash.clone();
-                    n -= 1;
-                    parent_hash = Rlp::new(&self.blocks.read()[&parent_hash])
-                        .val_at::<BlockHeader>(0)
-                        .parent_hash()
-                        .clone();
-                }
-            }
-        } else {
-            self.blocks.write().insert(h.clone(), b.to_vec());
-        }
-        Ok(h)
-    }
-
-    fn import_block_with_receipts(&self, b: Bytes, _r: Bytes) -> Result<H256, BlockImportError> {
-        self.import_block(b)
-    }
-
-    fn queue_info(&self) -> QueueInfo {
-        QueueInfo {
-            verified_queue_size: self.queue_size.load(AtomicOrder::Relaxed),
-            unverified_queue_size: 0,
-            verifying_queue_size: 0,
-            max_queue_size: 0,
-            max_mem_use: 0,
-            mem_used: 0,
-        }
-    }
-
-    fn clear_queue(&self) {}
-
-    fn clear_bad(&self) {}
-
-    fn additional_params(&self) -> BTreeMap<String, String> { Default::default() }
-
-    fn chain_info(&self) -> BlockChainInfo {
-        let number = self.blocks.read().len() as BlockNumber - 1;
-        BlockChainInfo {
-            total_difficulty: *self.difficulty.read(),
-            pending_total_difficulty: *self.difficulty.read(),
-            genesis_hash: self.genesis_hash.clone(),
-            best_block_hash: self.last_hash.read().clone(),
-            best_block_number: number,
-            best_block_timestamp: number,
-            first_block_hash: self.first_block.read().as_ref().map(|x| x.0),
-            first_block_number: self.first_block.read().as_ref().map(|x| x.1),
-            ancient_block_hash: self.ancient_block.read().as_ref().map(|x| x.0),
-            ancient_block_number: self.ancient_block.read().as_ref().map(|x| x.1),
-        }
-    }
-
-    fn import_queued_transactions(&self, _transactions: Vec<UnverifiedTransaction>) {}
-
-    fn queue_consensus_message(&self, message: Bytes) {
-        self.spec.engine.handle_message(&message).unwrap();
-    }
-
-    fn new_block_chained(&self) {}
-
-    fn ready_transactions(&self) -> Vec<PendingTransaction> {
-        let info = self.chain_info();
-        self.miner
-            .ready_transactions(info.best_block_number, info.best_block_timestamp)
-    }
-
-    fn spec_name(&self) -> String { "foundation".into() }
-
-    fn disable(&self) {
-        unimplemented!();
-    }
-
-    fn pruning_info(&self) -> PruningInfo {
-        let best_num = self.chain_info().best_block_number;
-        PruningInfo {
-            earliest_chain: 1,
-            earliest_state: self
-                .history
-                .read()
-                .as_ref()
-                .map(|x| best_num - x)
-                .unwrap_or(0),
-        }
-    }
-
-    fn call_contract(
-        &self,
-        _id: BlockId,
-        _address: Address,
-        _data: Bytes,
-    ) -> Result<Bytes, String>
-    {
-        Ok(vec![])
-    }
-
-    fn registrar_address(&self) -> Option<Address> { None }
-
-    fn registry_address(&self, _name: String, _block: BlockId) -> Option<Address> { None }
-}
-
-impl ProvingBlockChainClient for TestBlockChainClient {
-    fn prove_storage(&self, _: H256, _: H256, _: BlockId) -> Option<(Vec<Bytes>, H256)> { None }
-
-    fn prove_account(&self, _: H256, _: BlockId) -> Option<(Vec<Bytes>, BasicAccount)> { None }
-
-    fn prove_transaction(&self, _: SignedTransaction, _: BlockId) -> Option<(Bytes, Vec<DBValue>)> {
-        None
-    }
-
-    fn epoch_signal(&self, _: H256) -> Option<Vec<u8>> { None }
-}
-
-impl super::traits::EngineClient for TestBlockChainClient {
-    fn update_sealing(&self) { self.miner.update_sealing(self) }
-
-    fn submit_seal(&self, block_hash: H256, seal: Vec<Bytes>) {
-        if self.miner.submit_seal(self, block_hash, seal).is_err() {
-            warn!(target: "poa", "Wrong internal seal submission!")
-        }
-    }
-
-    fn broadcast_consensus_message(&self, _message: Bytes) {}
-
-    fn epoch_transition_for(&self, _block_hash: H256) -> Option<::engines::EpochTransition> { None }
-
-    fn chain_info(&self) -> BlockChainInfo { BlockChainClient::chain_info(self) }
-
-    fn as_full_client(&self) -> Option<&BlockChainClient> { Some(self) }
-
-    fn block_number(&self, id: BlockId) -> Option<BlockNumber> {
-        BlockChainClient::block_number(self, id)
-    }
-
-    fn block_header(&self, id: BlockId) -> Option<::encoded::Header> {
-        BlockChainClient::block_header(self, id)
-    }
-}
-=======
+// use std::sync::atomic::{AtomicUsize, Ordering as AtomicOrder};
+// use std::sync::Arc;
+// use std::collections::{HashMap, BTreeMap};
+// use std::mem;
+// use std::time::Duration;
+// use itertools::Itertools;
+// use rustc_hex::FromHex;
+// use blake2b::blake2b;
+// use aion_types::{H256, H128, U256, Address};
+// use parking_lot::RwLock;
+// use journaldb;
+// use kvdb::DBValue;
+// use kvdb::{RepositoryConfig, DatabaseConfig, DbRepository};
+// use bytes::Bytes;
+// use rlp::*;
+// use key::{generate_keypair, public_to_address_ed25519};
+// use tempdir::TempDir;
+// use transaction::{Transaction, LocalizedTransaction, PendingTransaction, SignedTransaction, Action, DEFAULT_TRANSACTION_TYPE};
+// use blockchain::{TreeRoute, BlockReceipts};
+// use client::{
+//     BlockChainClient, MiningBlockChainClient, BlockChainInfo, BlockStatus, BlockId,
+//     TransactionId, LastHashes, CallAnalytics, BlockImportError,
+//     ProvingBlockChainClient,
+// };
+// use db::{COL_STATE, DB_NAMES};
+// use header::{Header as BlockHeader, BlockNumber};
+// use filter::Filter;
+// use log_entry::LocalizedLogEntry;
+// use receipt::{Receipt, LocalizedReceipt};
+// use error::ImportResult;
+// use factory::VmFactory;
+// use miner::{Miner, MinerService};
+// use spec::Spec;
+// use types::basic_account::BasicAccount;
+// use types::pruning_info::PruningInfo;
+
+// use verification::queue::QueueInfo;
+// use block::{OpenBlock, SealedBlock, ClosedBlock};
+// use executive::Executed;
+// use error::CallError;
+// use state_db::StateDB;
+// use encoded;
+// use kvdb::{KeyValueDB, MemoryDBRepository};
+
+// use super::super::transaction::UnverifiedTransaction;
+
+// /// Test client.
+// pub struct TestBlockChainClient {
+//     /// Blocks.
+//     pub blocks: RwLock<HashMap<H256, Bytes>>,
+//     /// Mapping of numbers to hashes.
+//     pub numbers: RwLock<HashMap<usize, H256>>,
+//     /// Genesis block hash.
+//     pub genesis_hash: H256,
+//     /// Last block hash.
+//     pub last_hash: RwLock<H256>,
+//     /// Extra data do set for each block
+//     pub extra_data: Bytes,
+//     /// Difficulty.
+//     pub difficulty: RwLock<U256>,
+//     /// Balances.
+//     pub balances: RwLock<HashMap<Address, U256>>,
+//     /// Nonces.
+//     pub nonces: RwLock<HashMap<Address, U256>>,
+//     /// Storage.
+//     pub storage: RwLock<HashMap<(Address, H128), H128>>,
+//     /// Code.
+//     pub code: RwLock<HashMap<Address, Bytes>>,
+//     /// Execution result.
+//     pub execution_result: RwLock<Option<Result<Executed, CallError>>>,
+//     /// Transaction receipts.
+//     pub receipts: RwLock<HashMap<TransactionId, LocalizedReceipt>>,
+//     /// Logs
+//     pub logs: RwLock<Vec<LocalizedLogEntry>>,
+//     /// Block queue size.
+//     pub queue_size: AtomicUsize,
+//     /// Miner
+//     pub miner: Arc<Miner>,
+//     /// Spec
+//     pub spec: Spec,
+//     /// VM Factory
+//     pub vm_factory: VmFactory,
+//     /// Timestamp assigned to latest sealed block
+//     pub latest_block_timestamp: RwLock<u64>,
+//     /// Ancient block info.
+//     pub ancient_block: RwLock<Option<(H256, u64)>>,
+//     /// First block info.
+//     pub first_block: RwLock<Option<(H256, u64)>>,
+//     /// Pruning history size to report.
+//     pub history: RwLock<Option<u64>>,
+//     // db
+//     pub db: Arc<KeyValueDB>,
+// }
+
+// /// Used for generating test client blocks.
+// #[derive(Clone)]
+// pub enum EachBlockWith {
+//     /// Plain block.
+//     Nothing,
+//     /// Block with an uncle.
+//     Uncle,
+//     /// Block with a transaction.
+//     Transaction,
+//     /// Block with an uncle and transaction.
+//     UncleAndTransaction,
+// }
+
+// impl Default for TestBlockChainClient {
+//     fn default() -> Self { TestBlockChainClient::new() }
+// }
+
+// impl TestBlockChainClient {
+//     /// Creates new test client.
+//     pub fn new() -> Self { Self::new_with_extra_data(Bytes::new()) }
+
+//     /// Creates new test client with specified extra data for each block
+//     pub fn new_with_extra_data(extra_data: Bytes) -> Self {
+//         let spec = Spec::new_test();
+//         TestBlockChainClient::new_with_spec_and_extra(spec, extra_data)
+//     }
+
+//     /// Create test client with custom spec.
+//     pub fn new_with_spec(spec: Spec) -> Self {
+//         TestBlockChainClient::new_with_spec_and_extra(spec, Bytes::new())
+//     }
+
+//     /// Create test client with custom spec and extra data.
+//     pub fn new_with_spec_and_extra(spec: Spec, extra_data: Bytes) -> Self {
+//         let genesis_block = spec.genesis_block();
+//         let genesis_hash = spec.genesis_header().hash();
+
+//         let mut client = TestBlockChainClient {
+//             blocks: RwLock::new(HashMap::new()),
+//             numbers: RwLock::new(HashMap::new()),
+//             genesis_hash: H256::new(),
+//             extra_data: extra_data,
+//             last_hash: RwLock::new(H256::new()),
+//             difficulty: RwLock::new(spec.genesis_header().difficulty().clone()),
+//             balances: RwLock::new(HashMap::new()),
+//             nonces: RwLock::new(HashMap::new()),
+//             storage: RwLock::new(HashMap::new()),
+//             code: RwLock::new(HashMap::new()),
+//             execution_result: RwLock::new(None),
+//             receipts: RwLock::new(HashMap::new()),
+//             logs: RwLock::new(Vec::new()),
+//             queue_size: AtomicUsize::new(0),
+//             miner: Arc::new(Miner::with_spec(&spec)),
+//             spec: spec,
+//             vm_factory: VmFactory::new(),
+//             latest_block_timestamp: RwLock::new(10_000_000),
+//             ancient_block: RwLock::new(None),
+//             first_block: RwLock::new(None),
+//             history: RwLock::new(None),
+//             db: Arc::new(MemoryDBRepository::new()),
+//         };
+
+//         // insert genesis hash.
+//         client.blocks.get_mut().insert(genesis_hash, genesis_block);
+//         client.numbers.get_mut().insert(0, genesis_hash);
+//         *client.last_hash.get_mut() = genesis_hash;
+//         client.genesis_hash = genesis_hash;
+//         client
+//     }
+
+//     /// Set the transaction receipt result
+//     pub fn set_transaction_receipt(&self, id: TransactionId, receipt: LocalizedReceipt) {
+//         self.receipts.write().insert(id, receipt);
+//     }
+
+//     /// Set the execution result.
+//     pub fn set_execution_result(&self, result: Result<Executed, CallError>) {
+//         *self.execution_result.write() = Some(result);
+//     }
+
+//     /// Set the balance of account `address` to `balance`.
+//     pub fn set_balance(&self, address: Address, balance: U256) {
+//         self.balances.write().insert(address, balance);
+//     }
+
+//     /// Set nonce of account `address` to `nonce`.
+//     pub fn set_nonce(&self, address: Address, nonce: U256) {
+//         self.nonces.write().insert(address, nonce);
+//     }
+
+//     /// Set `code` at `address`.
+//     pub fn set_code(&self, address: Address, code: Bytes) {
+//         self.code.write().insert(address, code);
+//     }
+
+//     /// Set storage `position` to `value` for account `address`.
+//     pub fn set_storage(&self, address: Address, position: H128, value: H128) {
+//         self.storage.write().insert((address, position), value);
+//     }
+
+//     /// Set block queue size for testing
+//     pub fn set_queue_size(&self, size: usize) { self.queue_size.store(size, AtomicOrder::Relaxed); }
+
+//     /// Set timestamp assigned to latest sealed block
+//     pub fn set_latest_block_timestamp(&self, ts: u64) { *self.latest_block_timestamp.write() = ts; }
+
+//     /// Set logs to return for each logs call.
+//     pub fn set_logs(&self, logs: Vec<LocalizedLogEntry>) { *self.logs.write() = logs; }
+
+//     /// Add blocks to test client.
+//     pub fn add_blocks(&self, count: usize, with: EachBlockWith) {
+//         let len = self.numbers.read().len();
+//         for n in len..(len + count) {
+//             let mut header = BlockHeader::new();
+//             header.set_difficulty(From::from(n));
+//             header.set_parent_hash(self.last_hash.read().clone());
+//             header.set_number(n as BlockNumber);
+//             header.set_gas_limit(U256::from(1_000_000));
+//             header.set_extra_data(self.extra_data.clone());
+//             let txs = match with {
+//                 EachBlockWith::Transaction | EachBlockWith::UncleAndTransaction => {
+//                     let mut txs = RlpStream::new_list(1);
+//                     let keypair = generate_keypair();
+//                     // Update nonces value
+//                     self.nonces
+//                         .write()
+//                         .insert(public_to_address_ed25519(&keypair.public()), U256::one());
+//                     let tx = Transaction {
+//                         action: Action::Create,
+//                         value: U256::from(100),
+//                         value_bytes: Vec::new(),
+//                         data: "3331600055".from_hex().unwrap(),
+//                         gas: U256::from(100_000),
+//                         gas_bytes: Vec::new(),
+//                         gas_price: U256::from(200_000_000_000u64),
+//                         gas_price_bytes: Vec::new(),
+//                         nonce: U256::zero(),
+//                         nonce_bytes: Vec::new(),
+//                         transaction_type: DEFAULT_TRANSACTION_TYPE,
+//                     };
+//                     let signed_tx = tx.sign(&keypair.secret().0, None);
+//                     txs.append(&signed_tx);
+//                     txs.out()
+//                 }
+//                 _ => ::rlp::EMPTY_LIST_RLP.to_vec(),
+//             };
+
+//             let mut rlp = RlpStream::new_list(2);
+//             rlp.append(&header);
+//             rlp.append_raw(&txs, 1);
+//             self.import_block(rlp.as_raw().to_vec()).unwrap();
+//         }
+//     }
+
+//     /// Make a bad block by setting invalid extra data.
+//     pub fn corrupt_block(&self, n: BlockNumber) {
+//         let hash = self.block_hash(BlockId::Number(n)).unwrap();
+//         let mut header: BlockHeader = self.block_header(BlockId::Number(n)).unwrap().decode();
+//         header.set_extra_data(b"This extra data is way too long to be considered valid".to_vec());
+//         let mut rlp = RlpStream::new_list(3);
+//         rlp.append(&header);
+//         rlp.append_raw(&::rlp::NULL_RLP, 1);
+//         rlp.append_raw(&::rlp::NULL_RLP, 1);
+//         self.blocks.write().insert(hash, rlp.out());
+//     }
+
+//     /// Make a bad block by setting invalid parent hash.
+//     pub fn corrupt_block_parent(&self, n: BlockNumber) {
+//         let hash = self.block_hash(BlockId::Number(n)).unwrap();
+//         let mut header: BlockHeader = self.block_header(BlockId::Number(n)).unwrap().decode();
+//         header.set_parent_hash(H256::from(42));
+//         let mut rlp = RlpStream::new_list(3);
+//         rlp.append(&header);
+//         rlp.append_raw(&::rlp::NULL_RLP, 1);
+//         rlp.append_raw(&::rlp::NULL_RLP, 1);
+//         self.blocks.write().insert(hash, rlp.out());
+//     }
+
+//     /// TODO:
+//     pub fn block_hash_delta_minus(&mut self, delta: usize) -> H256 {
+//         let blocks_read = self.numbers.read();
+//         let index = blocks_read.len() - delta;
+//         blocks_read[&index].clone()
+//     }
+
+//     fn block_hash(&self, id: BlockId) -> Option<H256> {
+//         match id {
+//             BlockId::Hash(hash) => Some(hash),
+//             BlockId::Number(n) => self.numbers.read().get(&(n as usize)).cloned(),
+//             BlockId::Earliest => self.numbers.read().get(&0).cloned(),
+//             BlockId::Latest | BlockId::Pending => {
+//                 self.numbers
+//                     .read()
+//                     .get(&(self.numbers.read().len() - 1))
+//                     .cloned()
+//             }
+//         }
+//     }
+
+//     /// Inserts a transaction with given gas price to miners transactions queue.
+//     pub fn insert_transaction_with_gas_price_to_queue(&self, gas_price: U256) -> H256 {
+//         let keypair = generate_keypair();
+//         let tx = Transaction {
+//             action: Action::Create,
+//             value: U256::from(100),
+//             value_bytes: Vec::new(),
+//             data: "3331600055".from_hex().unwrap(),
+//             gas: U256::from(100_000),
+//             gas_bytes: Vec::new(),
+//             gas_price: gas_price,
+//             gas_price_bytes: Vec::new(),
+//             nonce: U256::zero(),
+//             nonce_bytes: Vec::new(),
+//             transaction_type: DEFAULT_TRANSACTION_TYPE,
+//         };
+//         let signed_tx = tx.sign(&keypair.secret().0, None);
+//         self.set_balance(
+//             signed_tx.sender().clone(),
+//             10_000_000_000_000_000_000u64.into(),
+//         );
+//         let hash = signed_tx.hash().clone();
+//         let res = self
+//             .miner
+//             .import_external_transactions(self, vec![signed_tx.into()]);
+//         res.into_iter().next().unwrap().expect("Successful import");
+//         hash
+//     }
+
+//     /// Inserts a transaction to miners transactions queue.
+//     pub fn insert_transaction_to_queue(&self) -> H256 {
+//         self.insert_transaction_with_gas_price_to_queue(U256::from(20_000_000_000u64))
+//     }
+
+//     /// Set reported history size.
+//     pub fn set_history(&self, h: Option<u64>) { *self.history.write() = h; }
+// }
+
+// pub fn get_temp_state_db() -> (StateDB, TempDir) {
+//     let tempdir = TempDir::new("").unwrap();
+//     let db_config = DatabaseConfig::default();
+//     let mut db_configs = Vec::new();
+//     for db_name in DB_NAMES.to_vec() {
+//         db_configs.push(RepositoryConfig {
+//             db_name: db_name.into(),
+//             db_config: db_config.clone(),
+//             db_path: tempdir.path().join(db_name).to_str().unwrap().to_string(),
+//         });
+//     }
+//     let dbs = DbRepository::init(db_configs).unwrap();
+//     let dbs = Arc::new(dbs);
+//     let journal_db = journaldb::new(dbs, journaldb::Algorithm::OverlayRecent, COL_STATE);
+//     let state_db = StateDB::new(journal_db, 1024 * 1024);
+//     (state_db, tempdir)
+// }
+
+// impl MiningBlockChainClient for TestBlockChainClient {
+//     fn as_block_chain_client(&self) -> &BlockChainClient { self }
+
+//     fn prepare_open_block(
+//         &self,
+//         author: Address,
+//         gas_range_target: (U256, U256),
+//         extra_data: Bytes,
+//     ) -> OpenBlock
+//     {
+//         let engine = &*self.spec.engine;
+//         let genesis_header = self.spec.genesis_header();
+//         let (state_db, _tempdir) = get_temp_state_db();
+//         let db = self
+//             .spec
+//             .ensure_db_good(state_db, &Default::default())
+//             .unwrap();
+
+//         let last_hashes = vec![genesis_header.hash()];
+//         let mut open_block = OpenBlock::new(
+//             engine,
+//             Default::default(),
+//             db,
+//             &genesis_header,
+//             None,
+//             Arc::new(last_hashes),
+//             author,
+//             gas_range_target,
+//             extra_data,
+//             false,
+//             self.db.clone(),
+//         )
+//         .expect("Opening block for tests will not fail.");
+//         // TODO [todr] Override timestamp for predictability (set_timestamp_now kind of sucks)
+//         open_block.set_timestamp(*self.latest_block_timestamp.read());
+//         open_block
+//     }
+
+//     fn reopen_block(&self, block: ClosedBlock) -> OpenBlock { block.reopen(&*self.spec.engine) }
+
+//     fn vm_factory(&self) -> &VmFactory { &self.vm_factory }
+
+//     fn import_sealed_block(&self, _block: SealedBlock) -> ImportResult { Ok(H256::default()) }
+
+//     fn broadcast_transaction(&self, _transactions: Bytes) {}
+
+//     fn broadcast_proposal_block(&self, _block: SealedBlock) {}
+
+//     fn prepare_block_interval(&self) -> Duration { Duration::default() }
+// }
+
+// impl BlockChainClient for TestBlockChainClient {
+//     fn call(
+//         &self,
+//         _t: &SignedTransaction,
+//         _analytics: CallAnalytics,
+//         _block: BlockId,
+//     ) -> Result<Executed, CallError>
+//     {
+//         self.execution_result.read().clone().unwrap()
+//     }
+
+//     fn call_many(
+//         &self,
+//         txs: &[(SignedTransaction, CallAnalytics)],
+//         block: BlockId,
+//     ) -> Result<Vec<Executed>, CallError>
+//     {
+//         let mut res = Vec::with_capacity(txs.len());
+//         for &(ref tx, analytics) in txs {
+//             res.push(self.call(tx, analytics, block)?);
+//         }
+//         Ok(res)
+//     }
+
+//     fn estimate_gas(&self, _t: &SignedTransaction, _block: BlockId) -> Result<U256, CallError> {
+//         Ok(21000.into())
+//     }
+
+//     fn replay(&self, _id: TransactionId, _analytics: CallAnalytics) -> Result<Executed, CallError> {
+//         self.execution_result.read().clone().unwrap()
+//     }
+
+//     fn replay_block_transactions(
+//         &self,
+//         _block: BlockId,
+//         _analytics: CallAnalytics,
+//     ) -> Result<Box<Iterator<Item = Executed>>, CallError>
+//     {
+//         Ok(Box::new(
+//             self.execution_result.read().clone().unwrap().into_iter(),
+//         ))
+//     }
+
+//     fn block_total_difficulty(&self, _id: BlockId) -> Option<U256> { Some(U256::zero()) }
+
+//     fn block_hash(&self, id: BlockId) -> Option<H256> { Self::block_hash(self, id) }
+
+//     fn nonce(&self, address: &Address, id: BlockId) -> Option<U256> {
+//         match id {
+//             BlockId::Latest | BlockId::Pending => {
+//                 Some(
+//                     self.nonces
+//                         .read()
+//                         .get(address)
+//                         .cloned()
+//                         .unwrap_or(U256::zero()),
+//                 )
+//             }
+//             _ => None,
+//         }
+//     }
+
+//     fn storage_root(&self, _address: &Address, _id: BlockId) -> Option<H256> { None }
+
+//     fn latest_nonce(&self, address: &Address) -> U256 {
+//         self.nonce(address, BlockId::Latest).unwrap()
+//     }
+
+//     fn code(&self, address: &Address, id: BlockId) -> Option<Option<Bytes>> {
+//         match id {
+//             BlockId::Latest | BlockId::Pending => Some(self.code.read().get(address).cloned()),
+//             _ => None,
+//         }
+//     }
+
+//     fn code_hash(&self, address: &Address, id: BlockId) -> Option<H256> {
+//         match id {
+//             BlockId::Latest | BlockId::Pending => {
+//                 self.code.read().get(address).map(|c| blake2b(&c))
+//             }
+//             _ => None,
+//         }
+//     }
+
+//     fn balance(&self, address: &Address, id: BlockId) -> Option<U256> {
+//         match id {
+//             BlockId::Latest | BlockId::Pending => {
+//                 Some(
+//                     self.balances
+//                         .read()
+//                         .get(address)
+//                         .cloned()
+//                         .unwrap_or_else(U256::zero),
+//                 )
+//             }
+//             _ => None,
+//         }
+//     }
+
+//     fn latest_balance(&self, address: &Address) -> U256 {
+//         self.balance(address, BlockId::Latest).unwrap()
+//     }
+
+//     fn storage_at(&self, address: &Address, position: &H128, id: BlockId) -> Option<H128> {
+//         match id {
+//             BlockId::Latest | BlockId::Pending => {
+//                 Some(
+//                     self.storage
+//                         .read()
+//                         .get(&(address.clone(), position.clone()))
+//                         .cloned()
+//                         .unwrap_or_else(H128::new),
+//                 )
+//             }
+//             _ => None,
+//         }
+//     }
+
+//     fn list_accounts(
+//         &self,
+//         _id: BlockId,
+//         _after: Option<&Address>,
+//         _count: u64,
+//     ) -> Option<Vec<Address>>
+//     {
+//         None
+//     }
+
+//     fn list_storage(
+//         &self,
+//         _id: BlockId,
+//         _account: &Address,
+//         _after: Option<&H128>,
+//         _count: u64,
+//     ) -> Option<Vec<H128>>
+//     {
+//         None
+//     }
+//     fn transaction(&self, _id: TransactionId) -> Option<LocalizedTransaction> {
+//         None // Simple default.
+//     }
+
+//     fn transaction_block(&self, _id: TransactionId) -> Option<H256> {
+//         None // Simple default.
+//     }
+
+//     fn transaction_receipt(&self, id: TransactionId) -> Option<LocalizedReceipt> {
+//         self.receipts.read().get(&id).cloned()
+//     }
+
+//     fn logs(&self, filter: Filter) -> Vec<LocalizedLogEntry> {
+//         let mut logs = self.logs.read().clone();
+//         let len = logs.len();
+//         match filter.limit {
+//             Some(limit) if limit <= len => logs.split_off(len - limit),
+//             _ => logs,
+//         }
+//     }
+
+//     fn last_hashes(&self) -> LastHashes {
+//         unimplemented!();
+//     }
+
+//     fn best_block_header(&self) -> encoded::Header {
+//         self.block_header(BlockId::Hash(self.chain_info().best_block_hash))
+//             .expect("Best block always has header.")
+//     }
+
+//     fn block_header(&self, id: BlockId) -> Option<encoded::Header> {
+//         self.block_hash(id)
+//             .and_then(|hash| {
+//                 self.blocks
+//                     .read()
+//                     .get(&hash)
+//                     .map(|r| Rlp::new(r).at(0).as_raw().to_vec())
+//             })
+//             .map(encoded::Header::new)
+//     }
+
+//     fn block_number(&self, _id: BlockId) -> Option<BlockNumber> { unimplemented!() }
+
+//     fn block_body(&self, id: BlockId) -> Option<encoded::Body> {
+//         self.block_hash(id).and_then(|hash| {
+//             self.blocks.read().get(&hash).map(|r| {
+//                 let mut stream = RlpStream::new_list(2);
+//                 stream.append_raw(Rlp::new(r).at(1).as_raw(), 1);
+//                 stream.append_raw(Rlp::new(r).at(2).as_raw(), 1);
+//                 encoded::Body::new(stream.out())
+//             })
+//         })
+//     }
+
+//     fn block(&self, id: BlockId) -> Option<encoded::Block> {
+//         self.block_hash(id)
+//             .and_then(|hash| self.blocks.read().get(&hash).cloned())
+//             .map(encoded::Block::new)
+//     }
+
+//     fn block_status(&self, id: BlockId) -> BlockStatus {
+//         match id {
+//             BlockId::Number(number) if (number as usize) < self.blocks.read().len() => {
+//                 BlockStatus::InChain
+//             }
+//             BlockId::Hash(ref hash) if self.blocks.read().get(hash).is_some() => {
+//                 BlockStatus::InChain
+//             }
+//             BlockId::Latest | BlockId::Earliest => BlockStatus::InChain,
+//             BlockId::Pending => BlockStatus::Pending,
+//             _ => BlockStatus::Unknown,
+//         }
+//     }
+
+//     // works only if blocks are one after another 1 -> 2 -> 3
+//     fn tree_route(&self, from: &H256, to: &H256) -> Option<TreeRoute> {
+//         Some(TreeRoute {
+//             ancestor: H256::new(),
+//             index: 0,
+//             blocks: {
+//                 let numbers_read = self.numbers.read();
+//                 let mut adding = false;
+
+//                 let mut blocks = Vec::new();
+//                 for (_, hash) in numbers_read
+//                     .iter()
+//                     .sorted_by(|tuple1, tuple2| tuple1.0.cmp(tuple2.0))
+//                 {
+//                     if hash == to {
+//                         if adding {
+//                             blocks.push(hash.clone());
+//                         }
+//                         adding = false;
+//                         break;
+//                     }
+//                     if hash == from {
+//                         adding = true;
+//                     }
+//                     if adding {
+//                         blocks.push(hash.clone());
+//                     }
+//                 }
+//                 if adding {
+//                     Vec::new()
+//                 } else {
+//                     blocks
+//                 }
+//             },
+//         })
+//     }
+
+//     // TODO: returns just hashes instead of node state rlp(?)
+//     fn state_data(&self, hash: &H256) -> Option<Bytes> {
+//         // starts with 'f' ?
+//         if *hash > H256::from("f000000000000000000000000000000000000000000000000000000000000000") {
+//             let mut rlp = RlpStream::new();
+//             rlp.append(&hash.clone());
+//             return Some(rlp.out());
+//         }
+//         None
+//     }
+
+//     fn block_receipts(&self, hash: &H256) -> Option<Bytes> {
+//         // starts with 'f' ?
+//         if *hash > H256::from("f000000000000000000000000000000000000000000000000000000000000000") {
+//             let receipt = BlockReceipts::new(vec![Receipt::new(
+//                 H256::zero(),
+//                 U256::zero(),
+//                 U256::zero(),
+//                 vec![],
+//                 Bytes::default(),
+//                 String::default(),
+//             )]);
+//             let mut rlp = RlpStream::new();
+//             rlp.append(&receipt);
+//             return Some(rlp.out());
+//         }
+//         None
+//     }
+
+//     fn import_block(&self, b: Bytes) -> Result<H256, BlockImportError> {
+//         let header = Rlp::new(&b).val_at::<BlockHeader>(0);
+//         let h = header.hash();
+//         let number: usize = header.number() as usize;
+//         if number > self.blocks.read().len() {
+//             panic!(
+//                 "Unexpected block number. Expected {}, got {}",
+//                 self.blocks.read().len(),
+//                 number
+//             );
+//         }
+//         if number > 0 {
+//             match self.blocks.read().get(header.parent_hash()) {
+//                 Some(parent) => {
+//                     let parent = Rlp::new(parent).val_at::<BlockHeader>(0);
+//                     if parent.number() != (header.number() - 1) {
+//                         panic!("Unexpected block parent");
+//                     }
+//                 }
+//                 None => {
+//                     panic!(
+//                         "Unknown block parent {:?} for block {}",
+//                         header.parent_hash(),
+//                         number
+//                     );
+//                 }
+//             }
+//         }
+//         let len = self.numbers.read().len();
+//         if number == len {
+//             {
+//                 let mut difficulty = self.difficulty.write();
+//                 *difficulty = *difficulty + header.difficulty().clone();
+//             }
+//             mem::replace(&mut *self.last_hash.write(), h.clone());
+//             self.blocks.write().insert(h.clone(), b);
+//             self.numbers.write().insert(number, h.clone());
+//             let mut parent_hash = header.parent_hash().clone();
+//             if number > 0 {
+//                 let mut n = number - 1;
+//                 while n > 0 && self.numbers.read()[&n] != parent_hash {
+//                     *self.numbers.write().get_mut(&n).unwrap() = parent_hash.clone();
+//                     n -= 1;
+//                     parent_hash = Rlp::new(&self.blocks.read()[&parent_hash])
+//                         .val_at::<BlockHeader>(0)
+//                         .parent_hash()
+//                         .clone();
+//                 }
+//             }
+//         } else {
+//             self.blocks.write().insert(h.clone(), b.to_vec());
+//         }
+//         Ok(h)
+//     }
+
+//     fn import_block_with_receipts(&self, b: Bytes, _r: Bytes) -> Result<H256, BlockImportError> {
+//         self.import_block(b)
+//     }
+
+//     fn queue_info(&self) -> QueueInfo {
+//         QueueInfo {
+//             verified_queue_size: self.queue_size.load(AtomicOrder::Relaxed),
+//             unverified_queue_size: 0,
+//             verifying_queue_size: 0,
+//             max_queue_size: 0,
+//             max_mem_use: 0,
+//             mem_used: 0,
+//         }
+//     }
+
+//     fn clear_queue(&self) {}
+
+//     fn clear_bad(&self) {}
+
+//     fn additional_params(&self) -> BTreeMap<String, String> { Default::default() }
+
+//     fn chain_info(&self) -> BlockChainInfo {
+//         let number = self.blocks.read().len() as BlockNumber - 1;
+//         BlockChainInfo {
+//             total_difficulty: *self.difficulty.read(),
+//             pending_total_difficulty: *self.difficulty.read(),
+//             genesis_hash: self.genesis_hash.clone(),
+//             best_block_hash: self.last_hash.read().clone(),
+//             best_block_number: number,
+//             best_block_timestamp: number,
+//             first_block_hash: self.first_block.read().as_ref().map(|x| x.0),
+//             first_block_number: self.first_block.read().as_ref().map(|x| x.1),
+//             ancient_block_hash: self.ancient_block.read().as_ref().map(|x| x.0),
+//             ancient_block_number: self.ancient_block.read().as_ref().map(|x| x.1),
+//         }
+//     }
+
+//     fn import_queued_transactions(&self, _transactions: Vec<UnverifiedTransaction>) {}
+
+//     fn new_block_chained(&self) {}
+
+//     fn ready_transactions(&self) -> Vec<PendingTransaction> {
+//         let info = self.chain_info();
+//         self.miner
+//             .ready_transactions(info.best_block_number, info.best_block_timestamp)
+//     }
+
+//     fn spec_name(&self) -> String { "foundation".into() }
+
+//     fn disable(&self) {
+//         unimplemented!();
+//     }
+
+//     fn pruning_info(&self) -> PruningInfo {
+//         let best_num = self.chain_info().best_block_number;
+//         PruningInfo {
+//             earliest_chain: 1,
+//             earliest_state: self
+//                 .history
+//                 .read()
+//                 .as_ref()
+//                 .map(|x| best_num - x)
+//                 .unwrap_or(0),
+//         }
+//     }
+
+//     fn call_contract(
+//         &self,
+//         _id: BlockId,
+//         _address: Address,
+//         _data: Bytes,
+//     ) -> Result<Bytes, String>
+//     {
+//         Ok(vec![])
+//     }
+
+//     fn registrar_address(&self) -> Option<Address> { None }
+
+//     fn registry_address(&self, _name: String, _block: BlockId) -> Option<Address> { None }
+// }
+
+// impl ProvingBlockChainClient for TestBlockChainClient {
+//     fn prove_storage(&self, _: H256, _: H256, _: BlockId) -> Option<(Vec<Bytes>, H256)> { None }
+
+//     fn prove_account(&self, _: H256, _: BlockId) -> Option<(Vec<Bytes>, BasicAccount)> { None }
+
+//     fn prove_transaction(&self, _: SignedTransaction, _: BlockId) -> Option<(Bytes, Vec<DBValue>)> {
+//         None
+//     }
+
+//     fn epoch_signal(&self, _: H256) -> Option<Vec<u8>> { None }
+// }
+
+// impl super::traits::EngineClient for TestBlockChainClient {
+//     fn update_sealing(&self) { self.miner.update_sealing(self) }
+
+//     fn submit_seal(&self, block_hash: H256, seal: Vec<Bytes>) {
+//         if self.miner.submit_seal(self, block_hash, seal).is_err() {
+//             warn!(target: "poa", "Wrong internal seal submission!")
+//         }
+//     }
+
+//     fn broadcast_consensus_message(&self, _message: Bytes) {}
+
+//     fn epoch_transition_for(&self, _block_hash: H256) -> Option<::engines::EpochTransition> { None }
+
+//     fn chain_info(&self) -> BlockChainInfo { BlockChainClient::chain_info(self) }
+
+//     fn as_full_client(&self) -> Option<&BlockChainClient> { Some(self) }
+
+//     fn block_number(&self, id: BlockId) -> Option<BlockNumber> {
+//         BlockChainClient::block_number(self, id)
+//     }
+
+//     fn block_header(&self, id: BlockId) -> Option<::encoded::Header> {
+//         BlockChainClient::block_header(self, id)
+//     }
+// }
+// =======
 ///*******************************************************************************
 // * Copyright (c) 2015-2018 Parity Technologies (UK) Ltd.
 // * Copyright (c) 2018-2019 Aion foundation.
@@ -1674,10 +1664,6 @@
 //
 //    fn import_queued_transactions(&self, _transactions: Vec<UnverifiedTransaction>) {}
 //
-//    fn queue_consensus_message(&self, message: Bytes) {
-//        self.spec.engine.handle_message(&message).unwrap();
-//    }
-//
 //    fn ready_transactions(&self) -> Vec<PendingTransaction> {
 //        let info = self.chain_info();
 //        self.miner
@@ -1755,4 +1741,4 @@
 //        BlockChainClient::block_header(self, id)
 //    }
 //}
->>>>>>> 12c2d183
+// >>>>>>> dev_rf