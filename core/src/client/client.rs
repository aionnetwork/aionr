--- conflicted
+++ resolved
@@ -1498,14 +1498,6 @@
         self.miner.ready_transactions(number, timestamp)
     }
 
-    fn queue_consensus_message(&self, message: Bytes) {
-        let channel = self.io_channel.lock().clone();
-        if let Err(e) = channel.send(ClientIoMessage::NewMessage(message)) {
-            debug!(target:"client","Ignoring the message, error queueing: {}", e);
-        }
-    }
-
-<<<<<<< HEAD
     fn new_block_chained(&self) {
         let channel = self.io_channel.lock().clone();
         if let Err(e) = channel.send(ClientIoMessage::NewChainHead) {
@@ -1513,13 +1505,6 @@
         }
     }
 
-    fn block_extra_info(&self, id: BlockId) -> Option<BTreeMap<String, String>> {
-        self.block_header(id)
-            .map(|header| self.engine.extra_info(&header.decode()))
-    }
-
-=======
->>>>>>> 12c2d183
     fn pruning_info(&self) -> PruningInfo {
         PruningInfo {
             earliest_chain: self.chain.read().first_block_number().unwrap_or(1),
