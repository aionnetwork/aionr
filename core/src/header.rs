--- conflicted
+++ resolved
@@ -218,13 +218,8 @@
     /// Create a new, default-valued, header.
     pub fn new() -> Self { Self::default() }
 
-<<<<<<< HEAD
     /// Get seal type of the header
     pub fn seal_type(&self) -> &Option<SealType> { &self.seal_type }
-=======
-    /// Get version field of the header
-    pub fn version(&self) -> HeaderVersion { self.version }
->>>>>>> beb1343c
 
     /// Get the parent_hash field of the header.
     pub fn parent_hash(&self) -> &H256 { &self.parent_hash }
