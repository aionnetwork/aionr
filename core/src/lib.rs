--- conflicted
+++ resolved
@@ -89,11 +89,8 @@
 #[macro_use]
 extern crate macros;
 extern crate p2p;
-<<<<<<< HEAD
 extern crate rand;
-=======
 extern crate ctrlc;
->>>>>>> e18f5efb
 
 /// pub mod is used here to avoid name collision when used in other module
 pub mod account_provider;
