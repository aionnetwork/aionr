--- conflicted
+++ resolved
@@ -50,7 +50,6 @@
 use aion_types::{Address, H256, U256};
 use bytes::Bytes;
 use kvdb::{KeyValueDB, AsHashStore, DBValue, MemoryDBRepository};
-use db::{self, Readable};
 
 use trie;
 use trie::recorder::Recorder;
@@ -63,9 +62,9 @@
 
 pub use account::{
     AionVMAccount,
-    Account,
+    // Account,
     VMAccount,
-    AccType,
+    // AccType,
     RequireCache,
 };
 pub use self::backend::Backend;
@@ -266,15 +265,9 @@
             root: root,
             factories: factories,
             kvdb: kvdb,
-<<<<<<< HEAD
             cache: RefCell::new(HashMap::new()),
             checkpoints: RefCell::new(Vec::new()),
             account_start_nonce: account_start_nonce,
-=======
-            fvm_manager: VMAccountManager::<FVMAccount>::new(account_start_nonce, 0x01u8),
-            avm_manager: VMAccountManager::<AVMAccount>::new(account_start_nonce, 0x0fu8),
-            // avm_mgr: AVMAccMgr::new()
->>>>>>> 15443f8a
         }
     }
 
@@ -296,14 +289,9 @@
             root: root,
             factories: factories,
             kvdb: kvdb,
-<<<<<<< HEAD
             cache: RefCell::new(HashMap::new()),
             checkpoints: RefCell::new(Vec::new()),
             account_start_nonce: account_start_nonce,
-=======
-            fvm_manager: VMAccountManager::<FVMAccount>::new(account_start_nonce, 0x01),
-            avm_manager:  VMAccountManager::<AVMAccount>::new(account_start_nonce, 0x0f),
->>>>>>> 15443f8a
         };
 
         Ok(state)
@@ -322,16 +310,9 @@
             root: self.root,
             factories: self.factories,
             kvdb: self.kvdb,
-<<<<<<< HEAD
             cache: self.cache,
             checkpoints: self.checkpoints,
             account_start_nonce: self.account_start_nonce,
-=======
-
-            fvm_manager: VMAccountManager::<FVMAccount>::new(self.fvm_manager.account_start_nonce, 0x01),
-            avm_manager:  VMAccountManager::<AVMAccount>::new(self.avm_manager.account_start_nonce, 0x0f),
-            // avm_mgr: AVMAccMgr::new(),
->>>>>>> 15443f8a
         }
     }
 
@@ -446,24 +427,7 @@
         // Bloom filter does not contain empty accounts, so it is important here to
         // check if account exists in the database directly before EIP-161 is in effect.
         // self.ensure_fvm_cached(a, RequireCache::None, false, |a| a.is_some())
-<<<<<<< HEAD
         self.ensure_cached(a, RequireCache::None, false, |a| a.is_some())
-=======
-        let result = self.fvm_manager.get_cached(a, &self.db, self.root, &self.factories, RequireCache::None, false, |a| a.is_some());
-
-        match result {
-            Ok(r) => {
-                if r == false {
-                    debug!(target: "vm", "try to check avm cache");
-                    self.avm_manager.get_cached(a, &self.db, self.root, &self.factories, RequireCache::None, false, |a| a.is_some())
-                } else {
-                    debug!(target: "vm", "found fvm exists");
-                    result
-                }
-            },
-            Err(_) => result,
-        }
->>>>>>> 15443f8a
     }
 
     /// Determine whether an account exists and if not empty.
@@ -598,13 +562,42 @@
         })
     }
 
+     pub fn init_transformed_code(&mut self, a: &Address, code: Bytes) -> trie::Result<()> {
+        self.require_or_from(
+            a,
+            true,
+            || AionVMAccount::new_contract(0.into(), self.account_start_nonce),
+            |_| {},
+        )?
+        .init_transformed_code(code);
+        Ok(())
+     }
+
+     pub fn get_objectgraph(&self, a: &Address) -> trie::Result<Option<Arc<Bytes>>> {
+        debug!(target: "vm", "get object graph of: {:?}", a);
+        self.ensure_cached(a, RequireCache::Code, true, |a| {
+            a.as_ref().map_or(None, |a| a.objectgraph().clone())
+        })
+    }
+
+    pub fn set_objectgraph(&mut self, a: &Address, data: Bytes) -> trie::Result<()> {
+        self.require_or_from(
+            a,
+            true,
+            || AionVMAccount::new_contract(0.into(), self.account_start_nonce),
+            |_| {},
+        )?
+        .init_objectgraph(data);
+        Ok(())
+    }
+
     /// Get accounts' code. avm specific code (dedundant code saving)
     pub fn transformed_code(&self, a: &Address) -> trie::Result<Option<Arc<Bytes>>> {
         debug!(target: "vm", "get transformed code of: {:?}", a);
         println!("get transformed code of: {:?}", a);
-        return self.avm_manager.get_cached(a, &self.db, self.root, &self.factories, RequireCache::Code, true, |a| {
+        self.ensure_cached(a, RequireCache::Code, true, |a| {
             a.as_ref().map_or(None, |a| a.transformed_code().clone())
-        });
+        })
     }
 
     /// Get an account's code hash.
@@ -691,77 +684,14 @@
 
     /// Initialise the code of account `a` so that it is `code`.
     /// NOTE: Account should have been created with `new_contract`.
-<<<<<<< HEAD
     pub fn init_code(&mut self, a: &Address, code: Bytes) -> trie::Result<()> {
         self.require_or_from(
             a,
             true,
-            || Account::new_contract(0.into(), self.account_start_nonce),
+            || AionVMAccount::new_contract(0.into(), self.account_start_nonce),
             |_| {},
         )?
         .init_code(code);
-=======
-    pub fn init_code(&mut self, a: &Address, code: Bytes, acc_type: AccType) -> trie::Result<()> {
-        match acc_type {
-            AccType::FVM => {
-                self.require_fvm_or_from(
-                    a,
-                    true,
-                    || FVMAccount::new_contract(0.into(), self.fvm_manager.account_start_nonce),
-                    |_| {},
-                )?
-                .init_code(code);
-            },
-            AccType::AVM => {
-                println!("save AVM code in local cache");
-                self.require_avm_or_from(
-                    a,
-                    true,
-                    || AVMAccount::new_contract(0.into(), self.avm_manager.account_start_nonce),
-                    |_| {},
-                )?
-                .init_code(code);
-            },
-        }
-
-        println!("save code done");
-
-        Ok(())
-    }
-
-    pub fn init_transformed_code(&mut self, a: &Address, code: Bytes) -> trie::Result<()> {
-        self.require_avm_or_from(
-            a,
-            true,
-            || AVMAccount::new_contract(0.into(), self.avm_manager.account_start_nonce),
-            |_| {},
-        )?
-        .init_transformed_code(code);
-
-        println!("save transformed code done");
-
-        Ok(())
-    }
-
-    pub fn get_objectgraph(&self, a: &Address) -> trie::Result<Option<Arc<Bytes>>> {
-        debug!(target: "vm", "get object graph of: {:?}", a);
-        return self.avm_manager.get_cached(a, &self.db, self.root, &self.factories, RequireCache::Code, true, |a| {
-            a.as_ref().map_or(None, |a| a.objectgraph().clone())
-        });
-    }
-
-    pub fn set_objectgraph(&mut self, a: &Address, data: Bytes) -> trie::Result<()> {
-        self.require_avm_or_from(
-            a,
-            true,
-            || AVMAccount::new_contract(0.into(), self.avm_manager.account_start_nonce),
-            |_| {},
-        )?
-        .init_objectgraph(data);
-
-        println!("save object graph done");
-
->>>>>>> 15443f8a
         Ok(())
     }
 
@@ -781,7 +711,7 @@
         self.require_or_from(
             a,
             true,
-            || Account::new_contract(0.into(), self.account_start_nonce),
+            || AionVMAccount::new_contract(0.into(), self.account_start_nonce),
             |_| {},
         )?
         .reset_code(code);
@@ -898,131 +828,7 @@
         Ok(())
     }
 
-    pub fn commit_touched(&mut self, accounts: HashSet<Address>) -> Result<(), Error> {
-        debug!(target: "cons", "touched accounts = {:?}", accounts);
-        let mut fvm_accounts = self.fvm_manager.cache.borrow_mut();
-        debug!(target: "cons", "commit fvm accounts = {:?}", fvm_accounts);
-        for (address, ref mut a) in fvm_accounts.iter_mut().filter(|&(_, ref a)| a.is_dirty()) {
-            if accounts.contains(address) {
-                if let Some(ref mut account) = a.account {
-                    let addr_hash = account.address_hash(address);
-                    {
-                        let mut account_db = self
-                            .factories
-                            .accountdb
-                            .create(self.db.as_hashstore_mut(), addr_hash);
-                        account.commit_code(account_db.as_hashstore_mut());
-                        // Tmp workaround to ignore storage changes on null accounts
-                        // until java kernel fixed the problem
-                        if !account.is_null()
-                            || address == &H256::from(
-                                "0000000000000000000000000000000000000000000000000000000000000100",
-                            )
-                            || address == &H256::from(
-                                "0000000000000000000000000000000000000000000000000000000000000200",
-                            ) {
-                                account
-                                .commit_storage(&self.factories.trie, account_db.as_hashstore_mut())?;
-                        } else if !account.storage_changes().0.is_empty()
-                            || !account.storage_changes().1.is_empty()
-                        {
-                            account.discard_storage_changes();
-                            a.state = AccountState::CleanFresh;
-                        } else {
-                            if a.state == AccountState::Dirty
-                                && account.code_hash() == BLAKE2B_EMPTY
-                                && !account.get_empty_but_commit()
-                            {
-                                // Aion Java Kernel specific:
-                                // 1. for code != NULL && return code == NULL && no storage chanage
-                                // eg: [0x00, 0x60, 0x00]
-                                // 2. code is NULL, this account should be commited
-                                a.state = AccountState::CleanFresh;
-                            }
-                        }
-                    }
-                    if !account.is_empty() {
-                        self.db.note_non_null_account(address);
-                    }
-                }
-            }
-        }
-
-        let mut avm_accounts = self.avm_manager.cache.borrow_mut();
-        debug!(target: "cons", "commit avm accounts = {:?}", avm_accounts);
-        for (address, ref mut a) in avm_accounts.iter_mut().filter(|&(_, ref a)| a.is_dirty()) {
-            if accounts.contains(address) {
-                if let Some(ref mut account) = a.account {
-                    let addr_hash = account.address_hash(address);
-                    {
-                        let mut account_db = self
-                            .factories
-                            .accountdb
-                            .create(self.db.as_hashstore_mut(), addr_hash);
-                        account.commit_code(account_db.as_hashstore_mut());
-                        // Tmp workaround to ignore storage changes on null accounts
-                        // until java kernel fixed the problem
-                        if !account.is_null() {
-                            account
-                                .commit_storage(&self.factories.trie, account_db.as_hashstore_mut())?;
-                        } else if !account.storage_changes().is_empty()
-                        {
-                            account.discard_storage_changes();
-                            a.state = AccountState::CleanFresh;
-                        } else {
-                            if a.state == AccountState::Dirty
-                                && account.code_hash() == BLAKE2B_EMPTY
-                            {
-                                a.state = AccountState::CleanFresh;
-                            }
-                        }
-                    }
-                    if !account.is_empty() {
-                        self.db.note_non_null_account(address);
-                    }
-                }
-            }
-        }
-
-        {
-            // commit fvm accounts
-            let mut trie = self
-                .factories
-                .trie
-                .from_existing(self.db.as_hashstore_mut(), &mut self.root)?;
-            for (address, ref mut a) in fvm_accounts.iter_mut().filter(|&(_, ref a)| a.is_dirty()) {
-                if accounts.contains(address) {
-                    a.state = AccountState::Committed;
-                    match a.account {
-                        Some(ref mut account) => {
-                            trie.insert(address, &account.rlp())?;
-                        }
-                        None => {
-                            trie.remove(address)?;
-                        }
-                    };
-                }
-            }
-
-
-            // commit avm accounts
-            for (address, ref mut a) in avm_accounts.iter_mut().filter(|&(_, ref a)| a.is_dirty()) {
-                if accounts.contains(address) {
-                    a.state = AccountState::Committed;
-                    match a.account {
-                        Some(ref mut account) => {
-                            trie.insert(address, &account.rlp())?;
-                        }
-                        None => {
-                            trie.remove(address)?;
-                        }
-                    };
-                }
-            }
-        }
-        //println!("new state = {:?}", self);
-        debug!(target: "cons", "after commit: fvm accounts = {:?}, avm accounts = {:?}, state root = {:?}", accounts, avm_accounts, self.root);
-
+    pub fn commit_touched(&mut self, _accounts: HashSet<Address>) -> Result<(), Error> {
         Ok(())
     }
 
@@ -1074,49 +880,6 @@
             }
         }
 
-<<<<<<< HEAD
-=======
-        // update AVM accounts
-        let mut avm_accounts = self.avm_manager.cache.borrow_mut();
-        debug!(target: "cons", "commit avm accounts = {:?}", avm_accounts);
-        for (address, ref mut a) in avm_accounts.iter_mut().filter(|&(_, ref a)| a.is_dirty()) {
-            if let Some(ref mut account) = a.account {
-                let addr_hash = account.address_hash(address);
-                {
-                    let mut account_db = self
-                        .factories
-                        .accountdb
-                        .create(self.db.as_hashstore_mut(), addr_hash);
-                    account.commit_code(account_db.as_hashstore_mut());
-                    // Tmp workaround to ignore storage changes on null accounts
-                    // until java kernel fixed the problem
-                    if !account.is_null() {
-                        account
-                            .commit_storage(&self.factories.trie, account_db.as_hashstore_mut())?;
-                        if account.transformed_code_hash() != BLAKE2B_EMPTY {
-                            println!("update storage root");
-                            account.update_root();
-                            account.save_object_graph(address, account_db.as_hashstore_mut());
-                        }
-                    } else if !account.storage_changes().is_empty()
-                    {
-                        account.discard_storage_changes();
-                        a.state = AccountState::CleanFresh;
-                    } else {
-                        if a.state == AccountState::Dirty
-                            && account.code_hash() == BLAKE2B_EMPTY
-                        {
-                            a.state = AccountState::CleanFresh;
-                        }
-                    }
-                }
-                if !account.is_empty() {
-                    self.db.note_non_null_account(address);
-                }
-            }
-        }
-
->>>>>>> 15443f8a
         {
             // commit fvm accounts
             let mut trie = self
@@ -1273,80 +1036,7 @@
                     .factories
                     .trie
                     .readonly(self.db.as_hashstore(), &self.root)?;
-<<<<<<< HEAD
                 let mut maybe_acc = db.get_with(a, AionVMAccount::from_rlp)?;
-=======
-                let mut maybe_acc = db.get_with(a, FVMAccount::from_rlp)?;
-                if let Some(ref mut account) = maybe_acc.as_mut() {
-                    let accountdb = self
-                        .factories
-                        .accountdb
-                        .readonly(self.db.as_hashstore(), account.address_hash(a));
-                    account.update_account_cache(
-                        a,
-                        require,
-                        &self.db,
-                        accountdb.as_hashstore(),
-                    );
-                }
-                let r = f(maybe_acc.as_ref());
-                self.fvm_manager.insert_cache(a, AccountEntry::new_clean(maybe_acc));
-                Ok(r)
-            }
-        }
-    }
-
-    /// Check caches for required data
-    /// First searches for account in the local, then the shared cache.
-    /// Populates local cache if nothing found.
-    fn ensure_avm_cached<F, U>(
-        &self,
-        a: &Address,
-        require: RequireCache,
-        check_null: bool,
-        f: F,
-    ) -> trie::Result<U>
-    where
-        F: Fn(Option<&AVMAccount>) -> U,
-    {
-        // check local cache first
-        if let Some(ref mut maybe_acc) = self.avm_manager.cache.borrow_mut().get_mut(a) {
-            if let Some(ref mut account) = maybe_acc.account {
-                let accountdb = self
-                    .factories
-                    .accountdb
-                    .readonly(self.db.as_hashstore(), account.address_hash(a));
-                account.update_account_cache(a, require, &self.db, accountdb.as_hashstore());
-                return Ok(f(Some(account)));
-            }
-            return Ok(f(None));
-        }
-        // check global cache
-        let result = self.db.get_avm_cached(a, |mut acc| {
-            if let Some(ref mut account) = acc {
-                let accountdb = self
-                    .factories
-                    .accountdb
-                    .readonly(self.db.as_hashstore(), account.address_hash(a));
-                account.update_account_cache(a, require, &self.db, accountdb.as_hashstore());
-            }
-            f(acc.map(|a| &*a))
-        });
-        match result {
-            Some(r) => Ok(r),
-            None => {
-                // first check if it is not in database for sure
-                if check_null && self.db.is_known_null(a) {
-                    return Ok(f(None));
-                }
-
-                // not found in the global cache, get from the DB and insert into local
-                let db = self
-                    .factories
-                    .trie
-                    .readonly(self.db.as_hashstore(), &self.root)?;
-                let mut maybe_acc = db.get_with(a, AVMAccount::from_rlp)?;
->>>>>>> 15443f8a
                 if let Some(ref mut account) = maybe_acc.as_mut() {
                     let accountdb = self
                         .factories
@@ -1389,32 +1079,28 @@
         F: FnOnce() -> AionVMAccount,
         G: FnOnce(&mut AionVMAccount),
     {
-<<<<<<< HEAD
         let contains_key = self.cache.borrow().contains_key(a);
-=======
-        let contains_key = self.avm_manager.cache.borrow().contains_key(a);
         if !contains_key {
-            match self.db.get_avm_cached_account(a) {
-                Some(acc) => self.avm_manager.insert_cache(a, AccountEntry::new_clean_cached(acc)),
+            match self.db.get_cached_account(a) {
+                Some(acc) => self.insert_cache(a, AccountEntry::new_clean_cached(acc)),
                 None => {
-                    println!("No AVM account in local cache");
                     let maybe_acc = if !self.db.is_known_null(a) {
                         let db = self
                             .factories
                             .trie
                             .readonly(self.db.as_hashstore(), &self.root)?;
-                        AccountEntry::new_clean(db.get_with(a, AVMAccount::from_rlp)?)
+                        AccountEntry::new_clean(db.get_with(a, AionVMAccount::from_rlp)?)
                     } else {
                         AccountEntry::new_clean(None)
                     };
-                    self.avm_manager.insert_cache(a, maybe_acc);
+                    self.insert_cache(a, maybe_acc);
                 }
             }
         }
-        self.avm_manager.note_cache(a);
+        self.note_cache(a);
 
         // at this point the entry is guaranteed to be in the cache.
-        Ok(RefMut::map(self.avm_manager.cache.borrow_mut(), |c| {
+        Ok(RefMut::map(self.cache.borrow_mut(), |c| {
             let entry = c
                 .get_mut(a)
                 .expect("entry known to exist in the cache; qed");
@@ -1447,75 +1133,6 @@
             }
         }))
     }
-
-    /// Pull account `a` in our cache from the trie DB. `require_code` requires that the code be cached, too.
-    /// If it doesn't exist, make account equal the evaluation of `default`.
-    fn require_fvm_or_from<'a, F, G>(
-        &'a self,
-        a: &Address,
-        require_code: bool,
-        default: F,
-        not_default: G,
-    ) -> trie::Result<RefMut<'a, FVMAccount>>
-    where
-        F: FnOnce() -> FVMAccount,
-        G: FnOnce(&mut FVMAccount),
-    {
-        let contains_key = self.fvm_manager.cache.borrow().contains_key(a);
->>>>>>> 15443f8a
-        if !contains_key {
-            match self.db.get_cached_account(a) {
-                Some(acc) => self.insert_cache(a, AccountEntry::new_clean_cached(acc)),
-                None => {
-                    let maybe_acc = if !self.db.is_known_null(a) {
-                        let db = self
-                            .factories
-                            .trie
-                            .readonly(self.db.as_hashstore(), &self.root)?;
-                        AccountEntry::new_clean(db.get_with(a, AionVMAccount::from_rlp)?)
-                    } else {
-                        AccountEntry::new_clean(None)
-                    };
-                    self.insert_cache(a, maybe_acc);
-                }
-            }
-        }
-        self.note_cache(a);
-
-        // at this point the entry is guaranteed to be in the cache.
-        Ok(RefMut::map(self.cache.borrow_mut(), |c| {
-            let entry = c
-                .get_mut(a)
-                .expect("entry known to exist in the cache; qed");
-
-            match &mut entry.account {
-                &mut Some(ref mut acc) => not_default(acc),
-                slot => *slot = Some(default()),
-            }
-
-            // set the dirty flag after changing account data.
-            entry.state = AccountState::Dirty;
-            match entry.account {
-                Some(ref mut account) => {
-                    if require_code {
-                        let addr_hash = account.address_hash(a);
-                        let accountdb = self
-                            .factories
-                            .accountdb
-                            .readonly(self.db.as_hashstore(), addr_hash);
-                        account.update_account_cache(
-                            a,
-                            RequireCache::Code,
-                            &self.db,
-                            accountdb.as_hashstore(),
-                        );
-                    }
-                    account
-                }
-                _ => panic!("Required account must always exist; qed"),
-            }
-        }))
-    }
 }
 
 // State proof implementations; useful for light client protocols.
@@ -1598,14 +1215,9 @@
             root: self.root.clone(),
             factories: self.factories.clone(),
             kvdb: self.kvdb.clone(),
-<<<<<<< HEAD
             cache: RefCell::new(cache),
             checkpoints: RefCell::new(Vec::new()),
             account_start_nonce: self.account_start_nonce.clone(),
-=======
-            fvm_manager: VMAccountManager::<FVMAccount>::new_with_cache(cache, self.fvm_manager.account_start_nonce.clone(), 0x01),
-            avm_manager: VMAccountManager::<AVMAccount>::new_with_cache(cache2, self.avm_manager.account_start_nonce.clone(), 0x0f),
->>>>>>> 15443f8a
         }
     }
 }
