--- conflicted
+++ resolved
@@ -29,7 +29,7 @@
 use rustc_hex::ToHex;
 
 use jsonrpc_macros::Trailing;
-use aion_types::{H256, H512, U256, Address};
+use aion_types::{H256, H512, U256};
 use acore::block::IsBlock;
 use acore::sync::SyncProvider;
 use acore::client::{MiningBlockChainClient, BlockId};
@@ -43,11 +43,7 @@
 use traits::Stratum;
 use types::{
     Work, Info, AddressValidation, MiningInfo, MinerStats, TemplateParam, Bytes, StratumHeader,
-<<<<<<< HEAD
-    SimpleHeader, BlockNumber, Seed, SEED_SIZE, BLANK_SEED, Hash, BLANK_HASH, Address, Signature
-=======
     SimpleHeader, BlockNumber
->>>>>>> 2d40451d
 };
 use aion_types::clean_0x;
 
@@ -359,100 +355,47 @@
     }
 
     /// PoS get seed
-<<<<<<< HEAD
-    fn pos_get_seed(&self) -> Result<Seed> {
+    fn pos_get_seed(&self) -> Result<H512> {
         // seal map:
         // 64 bytes signature + 64 bytes seed + 32 public key
         match self.client.best_block_header_with_seal_type(&SealType::PoS) {
             Some(h) => {
                 // seal length must be 3, since it is already validated
                 let seal = h.seal();
-                let mut s = [0u8; SEED_SIZE];
+                let mut s = [0u8; 64];
                 println!("seal = {:?}, len = {}", seal, seal.len());
                 s.copy_from_slice(seal[1].as_slice());
-                Ok(Seed(s))
-            }
-            _ => Ok(Seed(BLANK_SEED)),
+                Ok(s.into())
+            }
+            _ => Ok(H512::zero()),
         }
     }
 
     /// PoS submit seed
-    fn pos_submit_seed(&self, seed: Seed, address: Address) -> Result<Hash> {
+    fn pos_submit_seed(&self, seed: H512, staker: H256) -> Result<H256> {
         // block template is generated each 20 secs
         // try to get block hash
 
         let template = self
             .miner
-            .get_pos_template(&*self.client, seed.0, address.0.into());
+            .get_pos_template(&*self.client, seed.into(), staker);
 
         if template.is_some() {
-            return Ok(Hash(template.unwrap().into()));
+            return Ok(template.unwrap().into());
         } else {
-            return Ok(Hash(BLANK_HASH));
-        }
-=======
-    fn pos_get_seed(&self) -> Result<H512> {
-        // Get the current best PoS block
-        let best_block_header = self.client.best_block_header_with_seal_type(&SealType::PoS);
-
-        // Get the seed of the best PoS block
-        let seed: H512 = match &best_block_header {
-            Some(header) => {
-                let mut seed = [0; 64];
-                let seed_vec: Vec<u8> = header
-                    .seal()
-                    .get(1)
-                    .expect("A pos block has to contain a seed")
-                    .to_owned();
-                seed.copy_from_slice(&seed_vec[..]);
-                H512::from(seed)
-            }
-            None => H512::from(0) // Return [00; 64] for the first PoS block
-        };
-        Ok(seed)
-    }
-
-    /// PoS submit seed
-    fn pos_submit_seed(&self, _seed: H512, _address: Address) -> Result<H256> {
-        // check if we're still syncing and return empty strings in that case
-        self.check_syncing()?;
-
-        // TODO-Unity: implement logic
-        Ok(H256::from(0))
->>>>>>> 2d40451d
+            return Ok(H256::zero());
+        }
     }
 
     /// PoS submit work
-    fn pos_submit_work(
-        &self,
-<<<<<<< HEAD
-        seed: Seed,
-        address: Address,
-        signature: Signature,
-        hash: Hash,
-    ) -> Result<bool>
-    {
-        let mut seal = Vec::new();
-        seal.push(signature.0[32..].to_vec());
-        seal.push(seed.0.to_vec());
-        seal.push(signature.0[0..32].to_vec());
-
-        if let Some(block) = self.miner.get_ready_pos(&hash.0.into()) {
+    fn pos_submit_work(&self, sig: H512, hash: H256) -> Result<bool> {
+        if let Some((block, mut seal)) = self.miner.get_ready_pos(&hash) {
             debug!(target: "miner", "got PoS block template");
-            let result = self
-                .miner
-                .try_seal_pos(&*self.client, seal, block, address.0.into());
+            seal[1] = sig.to_vec();
+            let result = self.miner.try_seal_pos(&*self.client, seal, block);
             Ok(result.is_ok())
         } else {
             Ok(false)
         }
-=======
-        _signature: H512,
-        _hash: H256,
-    ) -> Result<bool>
-    {
-        // TODO-Unity: implement logic
-        Ok(true)
->>>>>>> 2d40451d
     }
 }