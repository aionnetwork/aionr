/*******************************************************************************
 * Copyright (c) 2015-2018 Parity Technologies (UK) Ltd.
 * Copyright (c) 2018-2019 Aion foundation.
 *
 *     This file is part of the aion network project.
 *
 *     The aion network project is free software: you can redistribute it
 *     and/or modify it under the terms of the GNU General Public License
 *     as published by the Free Software Foundation, either version 3 of
 *     the License, or any later version.
 *
 *     The aion network project is distributed in the hope that it will
 *     be useful, but WITHOUT ANY WARRANTY; without even the implied
 *     warranty of MERCHANTABILITY or FITNESS FOR A PARTICULAR PURPOSE.
 *     See the GNU General Public License for more details.
 *
 *     You should have received a copy of the GNU General Public License
 *     along with the aion network project source files.
 *     If not, see <https://www.gnu.org/licenses/>.
 *
 ******************************************************************************/

#![warn(unused_extern_crates)]

extern crate aion_types;
extern crate ethbloom;
extern crate acore_bytes as bytes;
extern crate ajson;
extern crate rlp;
#[macro_use]
extern crate rlp_derive;
extern crate heapsize;

pub mod account_diff;
pub mod block_status;
pub mod blockchain_info;
pub mod call_analytics;
pub mod filter;
pub mod ids;
pub mod log_entry;
pub mod pruning_info;
pub mod receipt;
<<<<<<< HEAD
pub mod security_level;
=======
>>>>>>> 17a5bf6d
pub mod state_diff;
pub mod tree_route;
pub mod verification_queue_info;
// pub mod vms;

/// Type for block number.
pub type BlockNumber = u64;
/// Type for header version.
pub type HeaderVersion = u8;<|MERGE_RESOLUTION|>--- conflicted
+++ resolved
@@ -40,10 +40,6 @@
 pub mod log_entry;
 pub mod pruning_info;
 pub mod receipt;
-<<<<<<< HEAD
-pub mod security_level;
-=======
->>>>>>> 17a5bf6d
 pub mod state_diff;
 pub mod tree_route;
 pub mod verification_queue_info;
